# Copyright 2017 PerfKitBenchmarker Authors. All rights reserved.
#
# Licensed under the Apache License, Version 2.0 (the "License");
# you may not use this file except in compliance with the License.
# You may obtain a copy of the License at
#
#   http://www.apache.org/licenses/LICENSE-2.0
#
# Unless required by applicable law or agreed to in writing, software
# distributed under the License is distributed on an "AS IS" BASIS,
# WITHOUT WARRANTIES OR CONDITIONS OF ANY KIND, either express or implied.
# See the License for the specific language governing permissions and
# limitations under the License.

"""Tests for perfkitbenchmarker.providers.gcp.gcp_managed_relational_db"""

import contextlib
import unittest
import json
import mock
import os

from perfkitbenchmarker import virtual_machine
from perfkitbenchmarker import vm_util
from perfkitbenchmarker.configs import benchmark_config_spec
from perfkitbenchmarker.managed_relational_db import MYSQL
from perfkitbenchmarker.managed_relational_db import POSTGRES
from perfkitbenchmarker.providers.gcp import gcp_managed_relational_db
from perfkitbenchmarker.providers.gcp import gce_virtual_machine
from perfkitbenchmarker.providers.gcp import util
from perfkitbenchmarker import disk
from perfkitbenchmarker import data

_BENCHMARK_NAME = 'name'
_BENCHMARK_UID = 'benchmark_uid'
_COMPONENT = 'test_component'
_FLAGS = None


class GcpManagedRelationalDbSpecTestCase(unittest.TestCase):
  pass


class GcpManagedRelationalDbFlagsTestCase(unittest.TestCase):
  pass


class GcpManagedRelationalDbTestCase(unittest.TestCase):

<<<<<<< HEAD
  def createMySQLSpecDict(self):
=======
  def createSQLSpecDict(self):
>>>>>>> 67fdab42
    vm_spec = virtual_machine.BaseVmSpec('NAME',
                                         **{'machine_type': 'db-n1-standard-1'})
    disk_spec = disk.BaseDiskSpec('NAME', **{'disk_size': 50})
    # TODO: Database version has more than one supported value. Test should
    # reflect that by not declaring a database version and letting the default
    # version be returned.
    return {
        'database': MYSQL,
        'database_version': '5.7',
        'run_uri': '123',
        'database_name': 'fakedbname',
        'database_password': 'fakepassword',
        'vm_spec': vm_spec,
        'disk_spec': disk_spec,
        'high_availability': False
    }

  def createPostgresSpecDict(self):
    machine_type = {'machine_type': {'cpus': 1, 'memory': '3840MiB'}}
    vm_spec = gce_virtual_machine.GceVmSpec('NAME', **machine_type)
    disk_spec = disk.BaseDiskSpec('NAME', **{'disk_size': 50})
    # TODO: Database version has more than one supported value. Test should
    # reflect that by not declaring a database version and letting the default
    # version be returned.
    return {
<<<<<<< HEAD
        'database': POSTGRES,
=======
        'database': MYSQL,
>>>>>>> 67fdab42
        'database_version': '5.7',
        'run_uri': '123',
        'database_name': 'fakedbname',
        'database_password': 'fakepassword',
        'vm_spec': vm_spec,
        'disk_spec': disk_spec,
        'high_availability': False
    }

  def createManagedDbFromSpec(self, spec_dict):
    mock_db_spec = mock.Mock(
        spec=benchmark_config_spec._ManagedRelationalDbSpec)
    mock_db_spec.configure_mock(**spec_dict)
    db_class = gcp_managed_relational_db.GCPManagedRelationalDb(mock_db_spec)
    return db_class

  def setUp(self):
    flag_values = {'run_uri': '123', 'project': None}

    p = mock.patch(gcp_managed_relational_db.__name__ + '.FLAGS')
    flags_mock = p.start()
    flags_mock.configure_mock(**flag_values)
    self.addCleanup(p.stop)

<<<<<<< HEAD
    mock_db_spec_attrs = self.createMySQLSpecDict()
=======
    mock_db_spec_attrs = self.createSQLSpecDict()
>>>>>>> 67fdab42
    self.mock_db_spec = mock.Mock(
        spec=benchmark_config_spec._ManagedRelationalDbSpec)
    self.mock_db_spec.configure_mock(**mock_db_spec_attrs)

  def testNoHighAvailability(self):
    with self._PatchCriticalObjects() as issue_command:
<<<<<<< HEAD
      db = self.createManagedDbFromSpec(self.createMySQLSpecDict())
=======
      db = self.createManagedDbFromSpec(self.createSQLSpecDict())
>>>>>>> 67fdab42
      db._Create()
      self.assertEquals(issue_command.call_count, 1)
      command_string = ' '.join(issue_command.call_args[0][0])

      self.assertNotIn('--failover-replica-name', command_string)
      self.assertNotIn('replica-pkb-db-instance-123', command_string)

  @contextlib.contextmanager
  def _PatchCriticalObjects(self, stdout='', stderr='', return_code=0):
    """A context manager that patches a few critical objects with mocks."""
    retval = (stdout, stderr, return_code)
    with mock.patch(vm_util.__name__ + '.IssueCommand',
                    return_value=retval) as issue_command, \
            mock.patch('__builtin__.open'), \
            mock.patch(vm_util.__name__ + '.NamedTemporaryFile'), \
            mock.patch(util.__name__ + '.GetDefaultProject',
                       return_value='fakeproject'):
      yield issue_command

  def testCreate(self):
    with self._PatchCriticalObjects() as issue_command:
      vm = gcp_managed_relational_db.GCPManagedRelationalDb(self.mock_db_spec)
      vm._Create()
      self.assertEquals(issue_command.call_count, 1)
      command_string = ' '.join(issue_command.call_args[0][0])

      self.assertTrue(
          command_string.startswith(
              'gcloud beta sql instances create pkb-db-instance-123'),
          command_string)
      self.assertIn('--project fakeproject', command_string)
      self.assertIn('--tier=db-n1-standard-1', command_string)
      self.assertIn('--storage-size=50', command_string)

<<<<<<< HEAD
  def testCreatePostgres(self):
=======
  def testCreatepostgres(self):
>>>>>>> 67fdab42
    with self._PatchCriticalObjects() as issue_command:
      spec = self.createPostgresSpecDict()
      spec['database'] = 'postgres'
      spec['database_version'] = '9.6'
      db = self.createManagedDbFromSpec(spec)
      db._Create()
      self.assertEquals(issue_command.call_count, 1)
      command_string = ' '.join(issue_command.call_args[0][0])
      self.assertIn('database-version=POSTGRES_9_6', command_string)
      self.assertIn('--cpu=1', command_string)
      self.assertIn('--ram=3840', command_string)

  def testDelete(self):
    with self._PatchCriticalObjects() as issue_command:
      vm = gcp_managed_relational_db.GCPManagedRelationalDb(self.mock_db_spec)
      vm._Delete()
      self.assertEquals(issue_command.call_count, 1)
      command_string = ' '.join(issue_command.call_args[0][0])
      self.assertTrue(
          command_string.startswith(
              'gcloud sql instances delete pkb-db-instance-123'))

  def testIsReady(self):
    path = os.path.join(
        os.path.dirname(__file__), '../../data',
        'gcloud-describe-db-instances-available.json')
    with open(path) as fp:
      test_output = fp.read()

    with self._PatchCriticalObjects(stdout=test_output):
<<<<<<< HEAD
      db = self.createManagedDbFromSpec(self.createMySQLSpecDict())
=======
      db = self.createManagedDbFromSpec(self.createSQLSpecDict())
>>>>>>> 67fdab42

      self.assertEqual(True, db._IsReady())

  def testExists(self):
    path = os.path.join(
        os.path.dirname(__file__), '../../data',
        'gcloud-describe-db-instances-available.json')
    with open(path) as fp:
      test_output = fp.read()

    with self._PatchCriticalObjects(stdout=test_output):
<<<<<<< HEAD
      db = self.createManagedDbFromSpec(self.createMySQLSpecDict())
=======
      db = self.createManagedDbFromSpec(self.createSQLSpecDict())
>>>>>>> 67fdab42
      self.assertEqual(True, db._Exists())

  def testHighAvailability(self):
    with self._PatchCriticalObjects() as issue_command:
<<<<<<< HEAD
      spec = self.createMySQLSpecDict()
=======
      spec = self.createSQLSpecDict()
>>>>>>> 67fdab42
      spec['high_availability'] = True
      db = self.createManagedDbFromSpec(spec)
      db._Create()
      self.assertEquals(issue_command.call_count, 1)
      command_string = ' '.join(issue_command.call_args[0][0])

      self.assertIn('--failover-replica-name', command_string)
      self.assertIn('replica-pkb-db-instance-123', command_string)

  def testParseEndpoint(self):
    path = os.path.join(
        os.path.dirname(__file__), '../../data',
        'gcloud-describe-db-instances-available.json')
    with open(path) as fp:
      test_output = fp.read()

    with self._PatchCriticalObjects():
<<<<<<< HEAD
      db = self.createManagedDbFromSpec(self.createMySQLSpecDict())
=======
      db = self.createManagedDbFromSpec(self.createSQLSpecDict())
>>>>>>> 67fdab42
      self.assertEquals('', db._ParseEndpoint(None))
      self.assertIn('pkb-db-instance-123',
                    db._ParseEndpoint(json.loads(test_output)))

  def testValidateSpec(self):
    with self._PatchCriticalObjects():
<<<<<<< HEAD
      db_sql = self.createManagedDbFromSpec(self.createMySQLSpecDict())
=======
      db_sql = self.createManagedDbFromSpec(self.createSQLSpecDict())
>>>>>>> 67fdab42
      self.assertRaises(data.ResourceNotFound, db_sql._ValidateSpec)
      db_postgres = self.createManagedDbFromSpec(self.createPostgresSpecDict())
      db_postgres._ValidateSpec()

  def testValidateMachineType(self):
    with self._PatchCriticalObjects():
      db = self.createManagedDbFromSpec(self.createPostgresSpecDict())
      self.assertRaises(ValueError, db._ValidateMachineType, 0, 0)
      self.assertRaises(ValueError, db._ValidateMachineType, 3840, 0)
      self.assertRaises(ValueError, db._ValidateMachineType, 255, 1)
      self.assertRaises(ValueError, db._ValidateMachineType, 256000000000, 1)
      self.assertRaises(ValueError, db._ValidateMachineType, 2560, 1)
      db._ValidateMachineType(db.spec.vm_spec.memory,
                              db.spec.vm_spec.cpus)

if __name__ == '__main__':
  unittest.main()<|MERGE_RESOLUTION|>--- conflicted
+++ resolved
@@ -47,11 +47,7 @@
 
 class GcpManagedRelationalDbTestCase(unittest.TestCase):
 
-<<<<<<< HEAD
   def createMySQLSpecDict(self):
-=======
-  def createSQLSpecDict(self):
->>>>>>> 67fdab42
     vm_spec = virtual_machine.BaseVmSpec('NAME',
                                          **{'machine_type': 'db-n1-standard-1'})
     disk_spec = disk.BaseDiskSpec('NAME', **{'disk_size': 50})
@@ -77,11 +73,7 @@
     # reflect that by not declaring a database version and letting the default
     # version be returned.
     return {
-<<<<<<< HEAD
         'database': POSTGRES,
-=======
-        'database': MYSQL,
->>>>>>> 67fdab42
         'database_version': '5.7',
         'run_uri': '123',
         'database_name': 'fakedbname',
@@ -105,23 +97,14 @@
     flags_mock = p.start()
     flags_mock.configure_mock(**flag_values)
     self.addCleanup(p.stop)
-
-<<<<<<< HEAD
     mock_db_spec_attrs = self.createMySQLSpecDict()
-=======
-    mock_db_spec_attrs = self.createSQLSpecDict()
->>>>>>> 67fdab42
     self.mock_db_spec = mock.Mock(
         spec=benchmark_config_spec._ManagedRelationalDbSpec)
     self.mock_db_spec.configure_mock(**mock_db_spec_attrs)
 
   def testNoHighAvailability(self):
     with self._PatchCriticalObjects() as issue_command:
-<<<<<<< HEAD
-      db = self.createManagedDbFromSpec(self.createMySQLSpecDict())
-=======
-      db = self.createManagedDbFromSpec(self.createSQLSpecDict())
->>>>>>> 67fdab42
+      db = self.createManagedDbFromSpec(self.createMySQLSpecDict())
       db._Create()
       self.assertEquals(issue_command.call_count, 1)
       command_string = ' '.join(issue_command.call_args[0][0])
@@ -156,11 +139,7 @@
       self.assertIn('--tier=db-n1-standard-1', command_string)
       self.assertIn('--storage-size=50', command_string)
 
-<<<<<<< HEAD
   def testCreatePostgres(self):
-=======
-  def testCreatepostgres(self):
->>>>>>> 67fdab42
     with self._PatchCriticalObjects() as issue_command:
       spec = self.createPostgresSpecDict()
       spec['database'] = 'postgres'
@@ -191,12 +170,7 @@
       test_output = fp.read()
 
     with self._PatchCriticalObjects(stdout=test_output):
-<<<<<<< HEAD
-      db = self.createManagedDbFromSpec(self.createMySQLSpecDict())
-=======
-      db = self.createManagedDbFromSpec(self.createSQLSpecDict())
->>>>>>> 67fdab42
-
+      db = self.createManagedDbFromSpec(self.createMySQLSpecDict())
       self.assertEqual(True, db._IsReady())
 
   def testExists(self):
@@ -207,20 +181,12 @@
       test_output = fp.read()
 
     with self._PatchCriticalObjects(stdout=test_output):
-<<<<<<< HEAD
-      db = self.createManagedDbFromSpec(self.createMySQLSpecDict())
-=======
-      db = self.createManagedDbFromSpec(self.createSQLSpecDict())
->>>>>>> 67fdab42
+      db = self.createManagedDbFromSpec(self.createMySQLSpecDict())
       self.assertEqual(True, db._Exists())
 
   def testHighAvailability(self):
     with self._PatchCriticalObjects() as issue_command:
-<<<<<<< HEAD
       spec = self.createMySQLSpecDict()
-=======
-      spec = self.createSQLSpecDict()
->>>>>>> 67fdab42
       spec['high_availability'] = True
       db = self.createManagedDbFromSpec(spec)
       db._Create()
@@ -238,22 +204,14 @@
       test_output = fp.read()
 
     with self._PatchCriticalObjects():
-<<<<<<< HEAD
-      db = self.createManagedDbFromSpec(self.createMySQLSpecDict())
-=======
-      db = self.createManagedDbFromSpec(self.createSQLSpecDict())
->>>>>>> 67fdab42
+      db = self.createManagedDbFromSpec(self.createMySQLSpecDict())
       self.assertEquals('', db._ParseEndpoint(None))
       self.assertIn('pkb-db-instance-123',
                     db._ParseEndpoint(json.loads(test_output)))
 
   def testValidateSpec(self):
     with self._PatchCriticalObjects():
-<<<<<<< HEAD
       db_sql = self.createManagedDbFromSpec(self.createMySQLSpecDict())
-=======
-      db_sql = self.createManagedDbFromSpec(self.createSQLSpecDict())
->>>>>>> 67fdab42
       self.assertRaises(data.ResourceNotFound, db_sql._ValidateSpec)
       db_postgres = self.createManagedDbFromSpec(self.createPostgresSpecDict())
       db_postgres._ValidateSpec()
