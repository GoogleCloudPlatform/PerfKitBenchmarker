--- conflicted
+++ resolved
@@ -209,33 +209,19 @@
 class FloatDecoderTestCase(unittest.TestCase):
 
   def testDefault(self):
-<<<<<<< HEAD
-    decoder = option_decoders.FloatDecoder(_OPTION, default=2.5)
-=======
     decoder = option_decoders.FloatDecoder(default=2.5, option=_OPTION)
->>>>>>> 77434426
     self.assertIs(decoder.required, False)
     self.assertIs(decoder.default, 2.5)
 
   def testNone(self):
-<<<<<<< HEAD
-    decoder = option_decoders.FloatDecoder(_OPTION, none_ok=True)
-    self.assertIsNone(decoder.Decode(None, _COMPONENT, _FLAGS))
-    decoder = option_decoders.IntDecoder(_OPTION)
-=======
     decoder = option_decoders.FloatDecoder(none_ok=True, option=_OPTION)
     self.assertIsNone(decoder.Decode(None, _COMPONENT, _FLAGS))
     decoder = option_decoders.IntDecoder(option=_OPTION)
->>>>>>> 77434426
     with self.assertRaises(errors.Config.InvalidValue):
       decoder.Decode(None, _COMPONENT, _FLAGS)
 
   def testNonFloat(self):
-<<<<<<< HEAD
-    decoder = option_decoders.FloatDecoder(_OPTION)
-=======
     decoder = option_decoders.FloatDecoder(option=_OPTION)
->>>>>>> 77434426
     with self.assertRaises(errors.Config.InvalidValue) as cm:
       decoder.Decode('5', _COMPONENT, _FLAGS)
     self.assertEqual(str(cm.exception), (
@@ -243,28 +229,16 @@
         'Value must be one of the following types: float, int.'))
 
   def testValidFloat(self):
-<<<<<<< HEAD
-    decoder = option_decoders.FloatDecoder(_OPTION)
-    self.assertEqual(decoder.Decode(2.5, _COMPONENT, _FLAGS), 2.5)
-
-  def testValidFloatAsInt(self):
-    decoder = option_decoders.FloatDecoder(_OPTION)
-=======
     decoder = option_decoders.FloatDecoder(option=_OPTION)
     self.assertEqual(decoder.Decode(2.5, _COMPONENT, _FLAGS), 2.5)
 
   def testValidFloatAsInt(self):
     decoder = option_decoders.FloatDecoder(option=_OPTION)
->>>>>>> 77434426
     self.assertEqual(decoder.Decode(2, _COMPONENT, _FLAGS), 2)
 
   def testMaxFloat(self):
     MAX = 2.0
-<<<<<<< HEAD
-    decoder = option_decoders.FloatDecoder(_OPTION, max=MAX)
-=======
     decoder = option_decoders.FloatDecoder(max=MAX, option=_OPTION)
->>>>>>> 77434426
     with self.assertRaises(errors.Config.InvalidValue) as cm:
       decoder.Decode(5, _COMPONENT, _FLAGS)
     self.assertEqual(str(cm.exception), (
@@ -276,11 +250,7 @@
 
   def testMaxInt(self):
     MAX = 2
-<<<<<<< HEAD
-    decoder = option_decoders.FloatDecoder(_OPTION, max=MAX)
-=======
     decoder = option_decoders.FloatDecoder(max=MAX, option=_OPTION)
->>>>>>> 77434426
     with self.assertRaises(errors.Config.InvalidValue) as cm:
       decoder.Decode(2.01, _COMPONENT, _FLAGS)
     self.assertEqual(str(cm.exception), (
@@ -292,11 +262,7 @@
 
   def testMinFloat(self):
     MIN = 2.0
-<<<<<<< HEAD
-    decoder = option_decoders.FloatDecoder(_OPTION, min=MIN)
-=======
     decoder = option_decoders.FloatDecoder(min=MIN, option=_OPTION)
->>>>>>> 77434426
     with self.assertRaises(errors.Config.InvalidValue) as cm:
       decoder.Decode(0, _COMPONENT, _FLAGS)
     self.assertEqual(str(cm.exception), (
@@ -308,11 +274,7 @@
 
   def testMinInt(self):
     MIN = 2
-<<<<<<< HEAD
-    decoder = option_decoders.FloatDecoder(_OPTION, min=MIN)
-=======
     decoder = option_decoders.FloatDecoder(min=MIN, option=_OPTION)
->>>>>>> 77434426
     with self.assertRaises(errors.Config.InvalidValue) as cm:
       decoder.Decode(0, _COMPONENT, _FLAGS)
     self.assertEqual(str(cm.exception), (
@@ -322,8 +284,6 @@
     self.assertIs(decoder.Decode(2.0, _COMPONENT, _FLAGS), 2.0)
     self.assertIs(decoder.Decode(5, _COMPONENT, _FLAGS), 5)
 
-<<<<<<< HEAD
-=======
   def testZeroMaxOrMin(self):
     decoder = option_decoders.FloatDecoder(max=0, min=0, option=_OPTION)
     with self.assertRaises(errors.Config.InvalidValue):
@@ -362,7 +322,6 @@
         'Invalid test_component.test_option[2] value: "3.5" (of type "float"). '
         'Value must be one of the following types: int.'))
 
->>>>>>> 77434426
 
 if __name__ == '__main__':
   unittest.main()