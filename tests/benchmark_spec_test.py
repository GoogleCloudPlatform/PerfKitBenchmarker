# Copyright 2015 PerfKitBenchmarker Authors. All rights reserved.
#
# Licensed under the Apache License, Version 2.0 (the "License");
# you may not use this file except in compliance with the License.
# You may obtain a copy of the License at
#
#   http://www.apache.org/licenses/LICENSE-2.0
#
# Unless required by applicable law or agreed to in writing, software
# distributed under the License is distributed on an "AS IS" BASIS,
# WITHOUT WARRANTIES OR CONDITIONS OF ANY KIND, either express or implied.
# See the License for the specific language governing permissions and
# limitations under the License.
"""Tests for perfkitbenchmarker.benchmark_spec."""

import unittest

from perfkitbenchmarker import benchmark_spec
from perfkitbenchmarker import configs
from perfkitbenchmarker import context
from perfkitbenchmarker import flags
from perfkitbenchmarker import os_types
from perfkitbenchmarker import providers
from perfkitbenchmarker import static_virtual_machine as static_vm
from perfkitbenchmarker.configs import benchmark_config_spec
from perfkitbenchmarker.providers.aws import aws_virtual_machine as aws_vm
from perfkitbenchmarker.providers.gcp import gce_virtual_machine as gce_vm
from perfkitbenchmarker.linux_benchmarks import iperf_benchmark
from tests import mock_flags


flags.DEFINE_integer('benchmark_spec_test_flag', 0, 'benchmark_spec_test flag.')

FLAGS = flags.FLAGS

NAME = 'name'
UID = 'name0'
SIMPLE_CONFIG = """
name:
  vm_groups:
    default:
      vm_spec:
        GCP:
          machine_type: n1-standard-4
          zone: us-central1-c
          project: my-project
"""
MULTI_CLOUD_CONFIG = """
name:
  vm_groups:
    group1:
      cloud: AWS
      vm_spec:
        AWS:
          machine_type: c3.2xlarge
          zone: us-east-1a
    group2:
      cloud: GCP
      vm_spec:
        GCP:
          machine_type: n1-standard-4
          project: my-project
"""
STATIC_VM_CONFIG = """
static_vms:
  - &vm1
    ip_address: 1.1.1.1
    ssh_private_key: /path/to/key1
    user_name: user1
name:
  vm_groups:
    group1:
      vm_spec: *default_single_core
    group2:
      vm_count: 3
      vm_spec: *default_single_core
      static_vms:
       - *vm1
       - ip_address: 2.2.2.2
         os_type: rhel
         ssh_private_key: /path/to/key2
         user_name: user2
         disk_specs:
           - mount_point: /scratch
"""
VALID_CONFIG_WITH_DISK_SPEC = """
name:
  vm_groups:
    default:
      disk_count: 3
      disk_spec:
        GCP:
          disk_size: 75
      vm_count: 2
      vm_spec:
        GCP:
          machine_type: n1-standard-4
"""
BAD_DISK_PARAMETER_CONFIG = """
name:
  vm_groups:
    default:
      vm_spec:
        GCP:
          machine_type: n1-standard-4
      disk_spec:
        GCP:
          not_a_disk_parameter: 4
"""
VALID_CONFIG_WITH_DISK_SPEC = """
name:
  vm_groups:
    default:
      disk_count: 3
      disk_spec:
        GCP:
          disk_size: 75
      vm_count: 2
      vm_spec:
        GCP:
          machine_type: n1-standard-4
"""
ALWAYS_SUPPORTED = 'iperf'
NEVER_SUPPORTED = 'mysql_service'
NO_SUPPORT_INFO = 'this_is_not_a_benchmark'


class _BenchmarkSpecTestCase(unittest.TestCase):

  def setUp(self):
    self._mocked_flags = mock_flags.MockFlags()
    self._mocked_flags.cloud = providers.GCP
    self._mocked_flags.os_type = os_types.DEBIAN
    self.addCleanup(context.SetThreadBenchmarkSpec, None)

  def _CreateBenchmarkSpecFromYaml(self, yaml_string, benchmark_name=NAME):
    config = configs.LoadConfig(yaml_string, {}, benchmark_name)
    return self._CreateBenchmarkSpecFromConfigDict(config, benchmark_name)

  def _CreateBenchmarkSpecFromConfigDict(self, config_dict, benchmark_name):
    config_spec = benchmark_config_spec.BenchmarkConfigSpec(
        benchmark_name, flag_values=self._mocked_flags, **config_dict)
    return benchmark_spec.BenchmarkSpec(config_spec, benchmark_name, UID)


class ConstructVmsTestCase(_BenchmarkSpecTestCase):

  def testSimpleConfig(self):
    spec = self._CreateBenchmarkSpecFromYaml(SIMPLE_CONFIG)
    spec.ConstructVirtualMachines()

    self.assertEqual(len(spec.vms), 1)
    vm = spec.vms[0]

    self.assertEqual(vm.machine_type, 'n1-standard-4')
    self.assertEqual(vm.zone, 'us-central1-c')
    self.assertEqual(vm.project, 'my-project')
    self.assertEqual(vm.disk_specs, [])

  def testMultiCloud(self):
    spec = self._CreateBenchmarkSpecFromYaml(MULTI_CLOUD_CONFIG)
    spec.ConstructVirtualMachines()

    self.assertEqual(len(spec.vms), 2)
    self.assertIsInstance(spec.vm_groups['group1'][0], aws_vm.AwsVirtualMachine)
    self.assertIsInstance(spec.vm_groups['group2'][0], gce_vm.GceVirtualMachine)

  def testStaticVms(self):
    spec = self._CreateBenchmarkSpecFromYaml(STATIC_VM_CONFIG)
    spec.ConstructVirtualMachines()

    self.assertEqual(len(spec.vms), 4)

    vm0 = spec.vm_groups['group1'][0]
    vm1, vm2, vm3 = spec.vm_groups['group2']

    self.assertIsInstance(vm0, gce_vm.GceVirtualMachine)
    self.assertIsInstance(vm1, static_vm.StaticVirtualMachine)
    self.assertIsInstance(vm2, static_vm.RhelBasedStaticVirtualMachine)
    self.assertIsInstance(vm3, gce_vm.GceVirtualMachine)

    self.assertEqual(vm2.disk_specs[0].mount_point, '/scratch')

<<<<<<< HEAD
  def testBadVmParameter(self):
    config = configs.LoadConfig(BAD_VM_PARAMETER_CONFIG, {}, NAME)
    spec = benchmark_spec.BenchmarkSpec(config, NAME, UID)
    with self.assertRaises(errors.Config.UnrecognizedOption) as cm:
      spec.ConstructVirtualMachines()
    self.assertEqual(str(cm.exception), (
        'Unrecognized options were found in '
        'name.vm_groups.default.vm_spec.GCP: not_a_vm_parameter.'))

  def testBadDiskParameter(self):
    config = configs.LoadConfig(BAD_DISK_PARAMETER_CONFIG, {}, NAME)
    spec = benchmark_spec.BenchmarkSpec(config, NAME, UID)
    with self.assertRaises(errors.Config.UnrecognizedOption) as cm:
      spec.ConstructVirtualMachines()
    self.assertEqual(str(cm.exception), (
        'Unrecognized options were found in '
        'name.vm_groups.default.disk_spec.GCP: not_a_disk_parameter.'))

  def testValidConfigWithDiskSpec(self):
    config = configs.LoadConfig(VALID_CONFIG_WITH_DISK_SPEC, {}, NAME)
    spec = benchmark_spec.BenchmarkSpec(config, NAME, UID)
=======
  def testValidConfigWithDiskSpec(self):
    spec = self._CreateBenchmarkSpecFromYaml(VALID_CONFIG_WITH_DISK_SPEC)
>>>>>>> 77434426
    spec.ConstructVirtualMachines()
    vms = spec.vm_groups['default']
    self.assertEqual(len(vms), 2)
    for vm in vms:
      self.assertEqual(len(vm.disk_specs), 3)
      self.assertTrue(all(disk_spec.disk_size == 75
                          for disk_spec in vm.disk_specs))
<<<<<<< HEAD

=======
>>>>>>> 77434426


class BenchmarkSupportTestCase(_BenchmarkSpecTestCase):

  def createBenchmarkSpec(self, config, benchmark):
    spec = self._CreateBenchmarkSpecFromConfigDict(config, benchmark)
    spec.ConstructVirtualMachines()
    return True

  def testBenchmarkSupportFlag(self):
    """ Test the benchmark_compatibility_checking flag

    We use Kubernetes as our test cloud platform because it has
    supported benchmarks (IsBenchmarkSupported returns true)
    unsupported benchmarks (IsBenchmarkSupported returns false)
    and returns None if the benchmark isn't in either list.
    """

    with mock_flags.PatchFlags(self._mocked_flags):
      self._mocked_flags.cloud = 'Kubernetes'
      config = configs.LoadConfig(iperf_benchmark.BENCHMARK_CONFIG,
                                  {}, ALWAYS_SUPPORTED)
      self.assertTrue(self.createBenchmarkSpec(config, ALWAYS_SUPPORTED))
      with self.assertRaises(ValueError):
        self.createBenchmarkSpec(config, NEVER_SUPPORTED)
      with self.assertRaises(ValueError):
        self.createBenchmarkSpec(config, NO_SUPPORT_INFO)

      self._mocked_flags.benchmark_compatibility_checking = 'permissive'
      self.assertTrue(self.createBenchmarkSpec(config, ALWAYS_SUPPORTED),
                      'benchmark is supported, mode is permissive')
      with self.assertRaises(ValueError):
        self.createBenchmarkSpec(config, NEVER_SUPPORTED)
      self.assertTrue(self.createBenchmarkSpec(config, NO_SUPPORT_INFO))

      self._mocked_flags.benchmark_compatibility_checking = 'none'
      self.assertTrue(self.createBenchmarkSpec(config, ALWAYS_SUPPORTED))
      self.assertTrue(self.createBenchmarkSpec(config, NEVER_SUPPORTED))
      self.assertTrue(self.createBenchmarkSpec(config, NO_SUPPORT_INFO))


class RedirectGlobalFlagsTestCase(_BenchmarkSpecTestCase):

  def testNoFlagOverride(self):
    config_spec = benchmark_config_spec.BenchmarkConfigSpec(
        NAME, flag_values=FLAGS, vm_groups={})
    spec = benchmark_spec.BenchmarkSpec(config_spec, NAME, UID)
    self.assertEqual(FLAGS.benchmark_spec_test_flag, 0)
    with spec.RedirectGlobalFlags():
      self.assertEqual(FLAGS.benchmark_spec_test_flag, 0)
      FLAGS.benchmark_spec_test_flag = 2
      self.assertEqual(FLAGS.benchmark_spec_test_flag, 2)
    self.assertEqual(FLAGS.benchmark_spec_test_flag, 0)

  def testFlagOverride(self):
    config_spec = benchmark_config_spec.BenchmarkConfigSpec(
        NAME, flag_values=FLAGS, flags={'benchmark_spec_test_flag': 1},
        vm_groups={})
    spec = benchmark_spec.BenchmarkSpec(config_spec, NAME, UID)
    self.assertEqual(FLAGS.benchmark_spec_test_flag, 0)
    with spec.RedirectGlobalFlags():
      self.assertEqual(FLAGS.benchmark_spec_test_flag, 1)
      FLAGS.benchmark_spec_test_flag = 2
      self.assertEqual(FLAGS.benchmark_spec_test_flag, 2)
    self.assertEqual(FLAGS.benchmark_spec_test_flag, 0)


if __name__ == '__main__':
  unittest.main()<|MERGE_RESOLUTION|>--- conflicted
+++ resolved
@@ -181,32 +181,8 @@
 
     self.assertEqual(vm2.disk_specs[0].mount_point, '/scratch')
 
-<<<<<<< HEAD
-  def testBadVmParameter(self):
-    config = configs.LoadConfig(BAD_VM_PARAMETER_CONFIG, {}, NAME)
-    spec = benchmark_spec.BenchmarkSpec(config, NAME, UID)
-    with self.assertRaises(errors.Config.UnrecognizedOption) as cm:
-      spec.ConstructVirtualMachines()
-    self.assertEqual(str(cm.exception), (
-        'Unrecognized options were found in '
-        'name.vm_groups.default.vm_spec.GCP: not_a_vm_parameter.'))
-
-  def testBadDiskParameter(self):
-    config = configs.LoadConfig(BAD_DISK_PARAMETER_CONFIG, {}, NAME)
-    spec = benchmark_spec.BenchmarkSpec(config, NAME, UID)
-    with self.assertRaises(errors.Config.UnrecognizedOption) as cm:
-      spec.ConstructVirtualMachines()
-    self.assertEqual(str(cm.exception), (
-        'Unrecognized options were found in '
-        'name.vm_groups.default.disk_spec.GCP: not_a_disk_parameter.'))
-
-  def testValidConfigWithDiskSpec(self):
-    config = configs.LoadConfig(VALID_CONFIG_WITH_DISK_SPEC, {}, NAME)
-    spec = benchmark_spec.BenchmarkSpec(config, NAME, UID)
-=======
   def testValidConfigWithDiskSpec(self):
     spec = self._CreateBenchmarkSpecFromYaml(VALID_CONFIG_WITH_DISK_SPEC)
->>>>>>> 77434426
     spec.ConstructVirtualMachines()
     vms = spec.vm_groups['default']
     self.assertEqual(len(vms), 2)
@@ -214,10 +190,6 @@
       self.assertEqual(len(vm.disk_specs), 3)
       self.assertTrue(all(disk_spec.disk_size == 75
                           for disk_spec in vm.disk_specs))
-<<<<<<< HEAD
-
-=======
->>>>>>> 77434426
 
 
 class BenchmarkSupportTestCase(_BenchmarkSpecTestCase):
