--- conflicted
+++ resolved
@@ -24,8 +24,5 @@
 Bug fixes and maintenance updates:
 - Fixed provision phase of memcached_ycsb benchmark for non-managed memcached instances (GH-1384)
 - Fixed GPU benchmarks on GCE to work with new GPU API (GH-1407)
-<<<<<<< HEAD
-- Changed default AWS P2 region for gpu benchmarks (GH-1454)
-=======
 - Changed cuda_toolkit_8 to use the gpu-specific base clock speed as the default (GH-1453)
->>>>>>> 6ec727e2
+- Changed default AWS P2 region for gpu benchmarks (GH-1454)