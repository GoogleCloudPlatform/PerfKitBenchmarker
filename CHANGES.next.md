Breaking changes:
-

New features:
<<<<<<< HEAD
- Add YCSB benchmark for Cloud Spanner (GH-1387 from @haih-g)
=======
- Added CUDA-enabled HPCG benchmark (GH-1395)
>>>>>>> 528408d8

Enhancements:
- Added basic auth support for Mesos provider. (GH-1390)
- Added --failed_run_samples_error_length flag to limit failed run error length (GH-1391)
- Added __eq__ and __ne__ to IntegerList (GH-1395)

Bug fixes and maintenance updates:
- Fix provision phase of memcached_ycsb benchmark for non-managed memcached instances (GH-1384)<|MERGE_RESOLUTION|>--- conflicted
+++ resolved
@@ -2,11 +2,8 @@
 -
 
 New features:
-<<<<<<< HEAD
-- Add YCSB benchmark for Cloud Spanner (GH-1387 from @haih-g)
-=======
+- Added YCSB benchmark for Cloud Spanner (GH-1387 from @haih-g)
 - Added CUDA-enabled HPCG benchmark (GH-1395)
->>>>>>> 528408d8
 
 Enhancements:
 - Added basic auth support for Mesos provider. (GH-1390)
