--- conflicted
+++ resolved
@@ -134,8 +134,4 @@
 - Create destination directory for Azure blob storage downloads.
 - Made the pip package more robust by adding a symbolic link in /usr/bin if pip
   is installed in /usr/local/bin.
-<<<<<<< HEAD
-- Make ~/.ssh/config only readable by the owner.
-=======
-  
->>>>>>> 1262bdd0
+- Make ~/.ssh/config only readable by the owner.