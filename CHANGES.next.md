--- conflicted
+++ resolved
@@ -6,12 +6,9 @@
 - Added CUDA-enabled HPCG benchmark (GH-1395)
 - Added ManagedRelationalDatabase base classes and tests (GH-1405)
 - Added gpus to GceVmSpec. This is now the only way to create VMs with gpus on GCE due to a gcloud API change (GH-1406)
-<<<<<<< HEAD
-- Added TensorFlow Benchmarks. (GH-1420)
-=======
 - Added flag_zip_defs which functions like flag_matrix_defs, but performs a zip
   operation on the axes instead of a cross-product (GH-1414)
->>>>>>> 593c9206
+- Added TensorFlow Benchmarks. (GH-1420)
 
 Enhancements:
 - Added basic auth support for Mesos provider. (GH-1390)
