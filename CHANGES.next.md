### Breaking changes:

-   Renamed Database-related flags from managed_db* to db* Added alias for
    backwards compatibility, might not be supported in the future release.
-   Require Python 3.9+
-   The core_os os_type was removed from the Azure provider as
    [the image was deleted](https://docs.microsoft.com/en-us/azure/virtual-machines/linux/endorsed-distros#supported-distributions-and-versions),
    -   It will be replaced by
        [Fedora Core OS](https://docs.fedoraproject.org/en-US/fedora-coreos/provisioning-azure/)
        if a public image is made available.
-   The `dpb_sparksql_benchmark` now requires passing the requested queries with
    `--dpb_sparksql_query_order`
-   AwsVirtualMachine.IMAGE_OWNER has been changed from a string to a list of
    strings to support images which have multiple owners e.g. AmazonLinux2 in
    opt-in regions.
-   Remove Ubuntu1710 from `--os_types`.
-   Remove Amazon Linux 1 from `--os_types`.
-   Changed redis_memtier_benchmark to use redis version 6 and above. Redis
    versions less than 6 are no longer supported.
-   Compressed redis_memtier samples from `--memtier_time_series` into a few
    time-to-value dictionaries, greatly reducing the number of samples produced
-   Make Ubuntu 18 the default os_type.
-   Deprecate Ubuntu 16 as it is EOL on 2021-05-01.
-   Switch to Azure CLI to MSAL. This requires updating the CLI to >= 2.30.0.
    -   See https://docs.microsoft.com/en-us/cli/azure/msal-based-azure-cli
-   Remove deprecated `--eks_zones` flags. Use `--zones` instead.
-   Deprecate CentOS Linux 8 as it is EOL on 2021-12-31.
-   `--zones` and `--extra_zones` deprecated in favor of `--zone`.
-   Deprecate Aerospike_YCSB benchmark.
-   Remove pkb's --placement_group_style cloud-agnostic values 'cluster'/
    'cluster_if_supported'/'spread'/'spread_if_supported'.
-   Replace flag --ibm_azone with --ibm_region.
-   Changed the default benchmark to `cluster_boot` instead of the standard set.
    This makes the default behavior for PKB much faster and the standard set of
    benchmarks was defined many years ago. It's not a reasonable introduction to
    PKB or something that most people should run by default.
-   --dpb_export_job_stats is now False by default.
-   Validate arguments to IssueCommand. Replaced force_info_log &
    suppress_warning parameters with vm_command_log_mode flag, added
    should_pre_log parameter.
-   Remove Dataflow parameter --maxNumWorkers by default and add
    dataflow_max_worker_count in spec to allow users to set this parameter on
    their own.

### New features:

-   Add support for static systems running debian11
-   Add ibmcloud as a new provider.
-   Add prefix/directory support for object storage service runs.
-   Add MaskRCNN and ReXtNet-101 to the horovod benchmark.
-   Add Bigtable Benchmarking tutorial.
-   Add ycsb_skip_run_stage argument.
-   Move PKB static website files from gh-pages branch to master branch.
-   Add UDP benchmarking to iPerf.
-   Add ability to use Intel package repos.
-   Add Ubuntu 20.04 to AWS, Azure, and GCP providers.
-   Add support for running DPB Apache Spark benchmarks on PKB provisioned VMs
-   Add support for AWS gp3 disks.
-   Add ability to use Intel compiled HPCC binaries with
    --hpcc_use_intel_compiled_hpl
-   Add OSU MPI micro-benchmarks benchmark
-   Add support for setting virtual NIC type for GCP VMs.
-   Add ability to collect /proc/meminfo data with --collect_meminfo
-   Add support for setting egress bandwidth tier for GCP VMs.
-   Add support for Azure Ultra Disk
-   Add `cloudharmony_network` benchmark
-   Add GPU PingPong benchmark.
-   Added lmod linux package.
-   Support IntelMPI 2021.x on RedHat.
-   Add TensorFlow BigQuery Connector benchmark.
-   Add gcsfuse benchmark.
-   Add MLPerf multiworker benchmark based on NVIDIA's v0.6 submission
-   Add retries to PKB.
-   Added GCE networking MTU support with --mtu.
-   Add pd extreme support to PKB.
-   Add '--delete_samples' to measure VM deletion during benchmark teardown
    phase
-   Add cloudharmony iperf benchmark to pkb.
-   Add specjbb2015 benchmark to PKB.
-   Add VM stop start benchmark.
-   Add suspend_resume benchmark.
-   Add AWS support for VM stop start benchmark.
-   Add Azure support for VM stop start benchmark.
-   Add `--os_type=debian11` support for GCP, AWS and Azure Providers.
-   Add cURL benchmark for object storage.
-   Add vbench video encoding benchmark to PKB.
-   Add Kubernetes based DPB Service for Spark
-   Add support for creating Dataproc cluster on GKE
-   Add support for TPC-DS/H benchmarks on Dataproc Serverless.
-   Add support for TPC-DS/H benchmarks on AWS Glue Job.
-   Add messaging service latency benchmark (for GCP PubSub, AWS SQS & Azure
    Service Bus).
-   Add Intel perfspect as a new trace
-   Add Ubuntu 22.04 support for GCP, AWS, and Azure Providers.
-   Add support for Rocky Linux 8 and 9 on GCP, AWS, and Azure Providers.
-   Add support for CentOS Stream 8, CentOS Stream 9 on GCP and AWS Providers.
-   Add support for chbench using s64da.
-   Add sysbench_memory benchmark.
-   Add support for RHEL 9 on AWS, Azure, and GCP.
-   Add GCP optimized Rocky Linux 8 and 9 OSes.
-   Add mtu to os_metadata in linux_virtual_machine.
-   Add support for TPC-DS/H benchmarks on AWS EMR Serverless.
-   Add dpb_sparksql_serverless_benchmark, which submits one job for each
    TPC-DS/H query and measures the whole job execution time, instead of only
    the query run time.
-   Add Intel MPI benchmark.
-   Add support for Azure ARM VMs.
-   Add an HTTP endpoint polling utility & incorporate it into app_service.
-   Added support for Data Plane Development Kit (DPDK) on Linux VM's to improve
    networking performance.
-   Added support for dynamic provisioning of Bigquery flat rate slots at
    benchmark runtime
-   Create a new subdirectory of linux_benchmarks called provisioning_benchmarks
    for benchmarking lifecycle management timings of cloud resources. Including:
    - Kubernetes Clusters
    - KMS cryptographic keys
    - Object storage buckets
-   Add support for using the hbase2 binding in the Cloud Bigtable YCSB
    benchmark.
-   Add iPerf interval reporting.
-   Add support for DynamoDB on demand instances.

### Enhancements:

-   Added delay_time support for delete operations in object storage service.
-   Added horovod_synthetic option for synthetic input data in ResNet/ReXtNet
    models.
-   Added support for A100 GPUs.
-   Added cuda_tookit 11.0 support.
-   Updated `retry_on_rate_limited` to false on all cluster_boot runs.
-   Add ability to apply HPC optimized script to GCE VMs with --gce_hpc_tools
-   Update the nginx benchmark.
-   Added `--before_run_pause` flag for debugging during benchmark development.
-   Report CPU vulnerabilities as a sample via the --record_cpu_vuln flag.
-   Add retry when calling MountDisk.
-   Measure time to running status of a VM in large_scale_boot benchmark.
-   SpecCPU2017 runs on Redhat, Centos7
-   Aerospike YCSB can have multiple server nodes and different client/server
    machine types.
-   HPL's configuration file customizable with flags.
-   Added Intel MPI to linux_packages.
-   Added ability to use MKL 2018.2 from Intel repos via --mkl_install_from_repo
-   Added ability to install gfortran 9 with --fortran_version=9
-   Added MSS support to netperf with `--netperf_mss`.
-   Added nfs_service.NfsExport(vm, path) to easily NFS export a directory.
-   AWS EFA works for Ubuntu1604.
-   Added support for MySQL 8.0 on VMs and minimal innodb tuning.
-   Add ability to specify version of Intel MKL with --mkl_version
-   Added intelmpi.NfsExportIntelDirectory to NFS export /opt/intel
-   Modify cloud_datastore_ycsb benchmark to execute YCSB on the same db entries
    each run instead of emptying and preloading the db every time. Can set flag
    google_datastore_repopulate=True to empty & repopulate.
-   Enhance the cpu metric collection feature for cloud bigtable benchmark: as
    long as there is a real workload (table loading is not counted), the cpu
    metrics will be collected.
-   Support wiring properties into DPB clusters with `--dpb_clusters_properties`
    in addition to `--dpb_job_properties`.
-   Add support for GCS and S3 I/O in PKB managed Spark and Hadoop clusters.
-   Update FIO workload to support extraction of common benchmark parameters
    from the scenario string.
-   Added Intel oneAPI BaseKit to packages.
-   Upgrade default CUDA version to 11.0.
-   Add support for AWS IO2 EBS instances.
-   Add support for Postgres 13 on VMs.
-   Add support to compile GCC versions on non Debian systems.
-   Add additional customization options to SPEC CPU 2017.
-   Add average utilization to the metadata of cpu metrics for Cloud Bigtable
    benchmark.
-   Add flag --ycsb_log_remote_command_output to allow enabling/disabling the
    logging of stdout & stderr from wait_for_command.
-   Add support for NFS `nconnect` mount option.
-   Add support for custom compilation of OpenJDK.
-   Add support for configuring the HBase binding to use with `--hbase_binding`.
-   Enhance the cpu utilization metrics for cloud bigtable ycsb benchmark:
    collect the cpu data for each workload (differentiated by workload_index);
    the time window estimation is also more accurate.
-   Support default subnets in --aws_subnet with `default` as value passed.
-   Add Unsupported config failure substatus for runs that are not supported by
    the cloud.
-   Add support for nodepools to `container_cluster` benchmark spec.
-   Expose GCS FUSE disk type to allow using GCS buckets as a data_disk.
-   Add support for 5th gen Azure VMs.
-   Support multiple Redis instances on the same VM and multiple client VMs.
-   Support creating autoscaled Bigtable instances.
-   Added support to allow deleting a static table in Cloud Bigtable benchmarks
    via --google_bigtable_delete_static_table.
-   Support downloading data twice in object_storage_service_benchmark.
-   Add memtier reported percentile latencies to Memtier samples metadata.
-   Add support for building multiarch Docker images.
-   Add latency capped throughput measurement mode to memtier.
-   Add Unsupported config failure substatus for Azure runs.
-   Add support for Windows 2022 and Sql server 2019 on Windows 2022
-   Add support for Redis Enterprise clustered database.
-   Support regional GKE clusters.
-   Support zonal node placement in regional Kubernetes clusters.
-   Uses the regular version of gcloud for Bigtable commands instead of beta.
-   Support logging the start timestamp of each stage.
-   Support for building GCC on Debian
-   Support for Postgres 13 on Debian
-   Add OSProvisioningTimedOut as a recognized failure mode in Azure.
-   Add support for providing initialization actions into DPB clusters with
    `--dpb_initialization_actions`
-   Add sandbox configuration fields for GKE nodepools.
-   Fetch Redis benchmark live migration times from GCP metadata server.
-   Retry table deletions in Cloud Bigtable benchmarks against a user managed
    instance and fail if the benchmark eventually fails to delete a table.
-   Add support for Snowflake on Azure External Tables
-   Fetch memtier benchmark runtime information
-   Support installing the Google Cloud Bigtable client by a given version via
    --google_bigtable_client_version and simplify dependency management.
-   Support setting --dpb_dataflow_additional_args and --dpb_dataflow_timeout
    for dpb_dataflow_provider.
-   Add support for T2A (ARM) VMs on GCE.
-   Add `--dpb_job_poll_interval_secs` flag to control job polling frequency in
    DPB benchmarks.
-   Add support for more readings in nvidia_power tracking.
-   Report benchmark run costs for dpb_sparksql_benchmark runs on Dataproc
    Serverless, AWS EMR Serverless & AWS Glue.
-   Create a list of resources in benchmark_spec to extract common lifecycle
    timing samples from regardless of benchmark. The set is initially small, but
    can be expanded to any resource.
-   Add per-VM resource metadata for id, name, and IP address.
-   Add Key Management Service (KMS) resource for cloud cryptographic keys.
-   Add support for using java veneer client with google bigtable
    `google_bigtable_use_java_veneer_client`.
-   Allow configuring the number of channels used per VM for the Cloud Bigtable
    YCSB benchmark with `--google_bigtable_channel_count`.

### Bug fixes and maintenance updates:

-   Add 'runcpu --update' and 'runcpu --version' commands to install phase.
-   Set the command to download preprovisioned data to be robust and have a five
    minute timeout.
-   Make Speccpu17 fail if there are compilation errors that will cause missing
    results.
-   Tuned entity cleanup parameters.
-   Fix wrong unit in MLPerf benchmark.
-   Disabled TF_CUDNN_USE_AUTOTUNE for horovod benchmarks.
-   Updated default NCCL version.
-   Use a deletion task to cleanup leftover entities to avoid hitting batch
    limit.
-   Updated object storage service deleteObjects API to also return back
    object_sizes of deleted objects.
-   Fixed a bug in leftover entity deletion logic.
-   Fixed string encoding bug in netperf_pps benchmark.
-   Fix installing RedHat EPEL on GCP (rhel8,centos8) and AWS (rhel7,rhel8,
    centos8, amazonlinux2)
-   Fixed a bug in leftover entity deletion logic.
-   Use absl parameterized test case.
-   Error out if AWS EFA install fails (centos8,rhel8)
-   Added `cascadelake` as a `--gcp_min_cpu_platform` option.
-   Move CoreOS from EOL Container Linux CoreOS to Fedora CoreOS on AWS and GCP.
-   Update files to use absl/flags.
-   Tries alternate command to get boot time, fixing continuous checking for new
    time on rebooted system.
-   Correctly handle ARM processors in netperf.
-   Added --always_teardown_on_exception to allow pkb to perform teardown when
    there is exception at the provision|prepare|run|cleanup stage.
-   Updates crcmod, boto, and awscli installation to pip3.
-   Consolidates adding Ubuntu toolchain repo.
-   Moved stress_ng installation to a package.
-   Switch to using Google Cloud Build for continuous integration.
-   Fix PrettyPrintStreamPublisher to make "cpu_utilization_per_minute" show up
    in the PKB results summary for cloud bigtable benchmark.
-   Added an option to install GCP NCCL plugins.
-   Updated hbase binding (from hbase10 to hbase12) for cloud bigtable ycsb
    benchmark and hbase ycsb benchmark.
-   Added retries around spurious InvalidPlacementGroup.InUse on AWS VM create.
-   Support Redis version 6 on managed Redis datastores.
-   Updated Aerospike server release version to 4.9.0.31.
-   Updated Aerospike client release version to 4.6.21.
-   Install zlib1g-dev dependency for Aerospike client.
-   Use OMB version 4.7.1 and parse new min/max columns.
-   Added --application_default_credential_file as an alternative way to
    authenticate with Bigquery.
-   Only install pip and pip3 when they are not already installed with Python.
-   Install pip and pip3 from get-pip.py to avoid issues with old packages.
-   Fix parsing Dstat 0.7.3
-   Update hadoop version to 3.3.1
-   Updated required numpy and six versions.
-   Added `--hadoop_bin_url` flag to allow overrides for Hadoop downloads.
-   Make RunBenchmark handle KeyboardInterrupt so that benchmark specific
    resources can be cleaned up on cancellation.
-   Added --ycsb_fail_on_incomplete_loading flag to allow the test to fail fast
    in the case of table loading failures. --ycsb_insert_error_metric can be
    used to determine which metric indicates that loading failed (defaults to
    'insert Return=ERROR').
-   Enable the aggregation for "Return=NOT_FOUND" errors.
-   Added no_proxy flag for proxy settings
-   Stop attempting to delete PKB resources that failed to create.
-   Added a new user guide for bigtable walkthrough.
-   Sanitize the shell code in bigtable walkthrough doc: removing dollar sign
    and using variable expansion.
-   Added `--google_monitoring_endpoint` flag for querying a different endpoint
    than monitoring.googleapis.com. Used by `cloud_bigtable_ycsb`.
-   Update Go language binary to version 1.17.2
-   Broadens Azure quota detection parsing
-   AWS disk attaches now wait for attach, supporting io2 block express
-   Update the performance results of Bigtable testing which used a more proper
    client setup.
-   Update the runner's AWS CLI to 1.19.75.
-   Upgrade from AWS ecr get-login to ecr get-login-password.
-   Minor fix of the Bigtable benchmarking user guide.
-   Enable icelake and milan as --gcp_min_cpu_platform options.
-   Update the bigtable tutorial readme with the content of batch_testing.md.
    Unneeded files are removed.
-   Fix fio_write_against_multiple_clients additional samples and metadata.
-   Use real URLs as the links in Bigtable walkthrough doc.
-   Add option to publish to a subfolder in cloud storage publisher.
-   Parse resulting output matrix by indexing from the bottom up instead of top
    down.
-   Double build time for all cloud's docker images, for a more complex build
    script.
-   Add required dataflow option --gcpTempLocation and --region to
    gcp_dpb_dataflow provider.
-   Support taking FLAGS.dpb_jar_file and FLAGS.dpb_wordcount_additional_args
    when running wordcount benchmark.
-   Add some required types to BaseAppServiceSpec.
-   Uses nic type of GVNIC by default (instead of VIRTIO_NET) on GCE
-   Rename pkb's --placement_group_style values to reflect their cloud-specific
    CLI arguments (GCP - 'COLLOCATED'/'AVAILABILITY-DOMAIN'; AWS -
    'cluster'/'spread'/'partition'; Azure -
    'proximity-placement-group'/'availability-set'). Cloud-agnostic value
    'closest_supported' will choose the most tightly-coupled placement policy
    supported.
-   Fix how the CBT client is installed for the cloud_bigtable_ycsb_benchmark
    (when --google_bigtable_client_version is set) and use the `cbt` CLI instead
    of the hbase shell to create and delete tables.
-   Update Bigtable benchmarking configs along with new docker image release.
    Important dates are added to the user guide.
-   Add `--assign_external_ip` flag to allow benchmarking VMs without creating
    external (public) IPs for better security and reduced costs on AWS, Azure,
    and GCP. The `--connect_via_internal_ip` flag should also be used in this
    case.
<<<<<<< HEAD
-   Add `azure_subnet_id` flag to use an existing subnet instead of creating a
=======
-   Add `--azure_subnet_id` flag to use an existing subnet instead of creating a
>>>>>>> a1c5c702
    new one.
-   Remove `--google_bigtable_enable_table_object_sharing`. Use
    `--ycsb_tar_url=https://storage.googleapis.com/cbt_ycsb_client_jar/ycsb-0.14.0.tar.gz`
    to retain the previous behavior.
-   Remove `--google_bigtable_hbase_jar_url`. Rely on
    `--google_bigtable_client_version` instead.
-   Fix how environment variable is set for direct path<|MERGE_RESOLUTION|>--- conflicted
+++ resolved
@@ -332,11 +332,7 @@
     external (public) IPs for better security and reduced costs on AWS, Azure,
     and GCP. The `--connect_via_internal_ip` flag should also be used in this
     case.
-<<<<<<< HEAD
--   Add `azure_subnet_id` flag to use an existing subnet instead of creating a
-=======
 -   Add `--azure_subnet_id` flag to use an existing subnet instead of creating a
->>>>>>> a1c5c702
     new one.
 -   Remove `--google_bigtable_enable_table_object_sharing`. Use
     `--ycsb_tar_url=https://storage.googleapis.com/cbt_ycsb_client_jar/ycsb-0.14.0.tar.gz`
