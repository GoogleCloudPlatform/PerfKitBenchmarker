--- conflicted
+++ resolved
@@ -551,11 +551,7 @@
   cloud_spanner_ycsb_benchmark. Without this, the benchmark is not runnable.
 - Fixed bug of query failing to find AWS internet gateway after Delete called.
 - Abort and log when container resources are exhausted.
-<<<<<<< HEAD
-- Check if an AWS firewall rule exists before creating one by querying AWS.
-- Update requirements.txt for Python 3.
-=======
 - Add a retry on gcloud commands when rate limited.
 - Check if an AWS firewall rule exists before creating one by querying AWS.
 - Add flag overrides for server and client vm groups inside relational_db.
->>>>>>> d9cde49a
+- Update requirements.txt for Python 3