# Copyright 2016 PerfKitBenchmarker Authors. All rights reserved.
#
# Licensed under the Apache License, Version 2.0 (the "License");
# you may not use this file except in compliance with the License.
# You may obtain a copy of the License at
#
#   http://www.apache.org/licenses/LICENSE-2.0
#
# Unless required by applicable law or agreed to in writing, software
# distributed under the License is distributed on an "AS IS" BASIS,
# WITHOUT WARRANTIES OR CONDITIONS OF ANY KIND, either express or implied.
# See the License for the specific language governing permissions and
# limitations under the License.

"""Install, execute, and parse results from YCSB.

YCSB (the Yahoo! Cloud Serving Benchmark) is a common method of comparing NoSQL
database performance.
https://github.com/brianfrankcooper/YCSB

For PerfKitBenchmarker, we wrap YCSB to:

  * Pre-load a database with a fixed number of records.
  * Execute a collection of workloads under a staircase load.
  * Parse the results into PerfKitBenchmarker samples.

The 'YCSBExecutor' class handles executing YCSB on a collection of client VMs.
Generally, clients just need this class. For example, to run against
HBase 1.0:

  >>> executor = ycsb.YCSBExecutor('hbase-10')
  >>> samples = executor.LoadAndRun(loader_vms)

By default, this runs YCSB workloads A and B against the database, 32 threads
per client VM, with an initial database size of 1GB (1k records).
Each workload runs for at most 30 minutes.
"""
from __future__ import absolute_import
from __future__ import division
from __future__ import print_function

import bisect
import collections
import copy
import csv
import itertools
import json
import logging
import math
import operator
import os
import posixpath
import re
import time

from perfkitbenchmarker import data
from perfkitbenchmarker import errors
from perfkitbenchmarker import events
from perfkitbenchmarker import flags
from perfkitbenchmarker import sample
from perfkitbenchmarker import vm_util
from perfkitbenchmarker.linux_packages import INSTALL_DIR
from perfkitbenchmarker.linux_packages import maven
import six
from six.moves import filter
from six.moves import range
from six.moves import zip

FLAGS = flags.FLAGS

YCSB_URL_TEMPLATE = ('https://github.com/brianfrankcooper/YCSB/releases/'
                     'download/{0}/ycsb-{0}.tar.gz')
YCSB_DIR = posixpath.join(INSTALL_DIR, 'ycsb')
YCSB_EXE = posixpath.join(YCSB_DIR, 'bin', 'ycsb')
HDRHISTOGRAM_DIR = posixpath.join(INSTALL_DIR, 'hdrhistogram')
HDRHISTOGRAM_TAR_URL = ('https://github.com/HdrHistogram/HdrHistogram/archive/'
                        'HdrHistogram-2.1.10.tar.gz')
HDRHISTOGRAM_GROUPS = ['READ', 'UPDATE']

_DEFAULT_PERCENTILES = 50, 75, 90, 95, 99, 99.9

HISTOGRAM = 'histogram'
HDRHISTOGRAM = 'hdrhistogram'
TIMESERIES = 'timeseries'
YCSB_MEASUREMENT_TYPES = [HISTOGRAM, HDRHISTOGRAM, TIMESERIES]

# Binary operators to aggregate reported statistics.
# Statistics with operator 'None' will be dropped.
AGGREGATE_OPERATORS = {
    'Operations': operator.add,
    'RunTime(ms)': max,
    'Return=0': operator.add,
    'Return=-1': operator.add,
    'Return=-2': operator.add,
    'Return=-3': operator.add,
    'Return=OK': operator.add,
    'Return=ERROR': operator.add,
    'LatencyVariance(ms)': None,
    'AverageLatency(ms)': None,  # Requires both average and # of ops.
    'Throughput(ops/sec)': operator.add,
    '95thPercentileLatency(ms)': None,  # Calculated across clients.
    '99thPercentileLatency(ms)': None,  # Calculated across clients.
    'MinLatency(ms)': min,
    'MaxLatency(ms)': max}


flags.DEFINE_string('ycsb_version', '0.17.0',
                    'YCSB version to use. Defaults to version 0.17.0.')
flags.DEFINE_string('ycsb_tar_url', None, 'URL to a YCSB tarball to use '
                    'instead of the releases located on github.')
flags.DEFINE_enum('ycsb_measurement_type', HISTOGRAM,
                  YCSB_MEASUREMENT_TYPES,
                  'Measurement type to use for ycsb. Defaults to histogram.')
flags.DEFINE_enum('ycsb_measurement_interval', 'op',
                  ['op', 'intended', 'both'],
                  'Measurement interval to use for ycsb. Defaults to op.')
flags.DEFINE_boolean('ycsb_histogram', False, 'Include individual '
                     'histogram results from YCSB (will increase sample '
                     'count).')
flags.DEFINE_boolean('ycsb_load_samples', True, 'Include samples '
                     'from pre-populating database.')
flags.DEFINE_boolean('ycsb_skip_load_stage', False, 'If True, skip the data '
                     'loading staging. It can be used when the database target '
                     'already exists with pre-populated data.')
flags.DEFINE_boolean('ycsb_include_individual_results', False,
                     'Include results from each client VM, rather than just '
                     'combined results.')
flags.DEFINE_boolean('ycsb_reload_database', True,
                     'Reload database, othewise skip load stage. '
                     'Note, this flag is only used if the database '
                     'is already loaded.')
flags.DEFINE_integer('ycsb_client_vms', 1, 'Number of YCSB client VMs.')
flags.DEFINE_list('ycsb_workload_files', ['workloada', 'workloadb'],
                  'Path to YCSB workload file to use during *run* '
                  'stage only. Comma-separated list')
flags.DEFINE_list('ycsb_load_parameters', [],
                  'Passed to YCSB during the load stage. Comma-separated list '
                  'of "key=value" pairs.')
flags.DEFINE_list('ycsb_run_parameters', [],
                  'Passed to YCSB during the load stage. Comma-separated list '
                  'of "key=value" pairs.')
flags.DEFINE_list('ycsb_threads_per_client', ['32'], 'Number of threads per '
                  'loader during the benchmark run. Specify a list to vary the '
                  'number of clients.')
flags.DEFINE_integer('ycsb_preload_threads', None, 'Number of threads per '
                     'loader during the initial data population stage. '
                     'Default value depends on the target DB.')
flags.DEFINE_integer('ycsb_record_count', None, 'Pre-load with a total '
                     'dataset of records total. Overrides recordcount value in '
                     'all workloads of this run. Defaults to None, where '
                     'recordcount value in each workload is used. If neither '
                     'is not set, ycsb default of 0 is used.')
flags.DEFINE_integer('ycsb_operation_count', None, 'Number of operations '
                     '*per client VM*.')
flags.DEFINE_integer('ycsb_timelimit', 1800, 'Maximum amount of time to run '
                     'each workload / client count combination. Set to 0 for '
                     'unlimited time.')
flags.DEFINE_integer('ycsb_field_count', None, 'Number of fields in a record. '
                     'Defaults to None which uses the ycsb default of 10.')
flags.DEFINE_integer('ycsb_field_length', None, 'Size of each field. Defaults '
                     'to None which uses the ycsb default of 100.')
flags.DEFINE_enum('ycsb_requestdistribution',
                  None, ['uniform', 'zipfian', 'latest'],
                  'Type of request distribution.  '
                  'This will overwrite workload file parameter')
flags.DEFINE_float('ycsb_readproportion',
                   None,
                   'The read proportion, '
                   'Default is 0.5 in workloada and 0.95 in YCSB.')
flags.DEFINE_float('ycsb_updateproportion',
                   None,
                   'The update proportion, '
                   'Default is 0.5 in workloada and 0.05 in YCSB.')
flags.DEFINE_float('ycsb_scanproportion',
                   None,
                   'The scan proportion, '
                   'Default is 0 in workloada and 0 in YCSB.')

# Default loading thread count for non-batching backends.
DEFAULT_PRELOAD_THREADS = 32

# Customer YCSB tar url. If not set, the official YCSB release will be used.
_ycsb_tar_url = None


def SetYcsbTarUrl(url):
  global _ycsb_tar_url
  _ycsb_tar_url = url


def _GetVersionIndex(version_str):
  """Returns the version index from ycsb version string.

  Args:
    version_str: ycsb version string with format '0.<version index>.0'.

  Returns:
    (int) version index.
  """
  return int(version_str.split('.')[1])


def _GetVersionIndexFromUrl(url):
  """Returns the version index from ycsb url string.

  Args:
    url: ycsb url string with format
    'https://github.com/brianfrankcooper/YCSB/releases/'
      'download/0.<version-index>.0/ycsb-0.<version-index>.0.tar.gz'
     OR
    'https://storage.googleapis.com/<ycsb_client_jar>/ycsb-0.<version-index>.0.tar.gz'

  Returns:
    (int) version index.
  """
  return _GetVersionIndex(url.split('-')[-1].replace('.tar.gz', ''))


def _GetThreadsPerLoaderList():
  """Returns the list of client counts per VM to use in staircase load."""
  return [int(thread_count) for thread_count in FLAGS.ycsb_threads_per_client]


def _GetWorkloadFileList():
  """Returns the list of workload files to run.

  Returns:
    In order of preference:
      * The argument to --ycsb_workload_files.
      * Bundled YCSB workloads A and B.
  """
  return [data.ResourcePath(workload)
          for workload in FLAGS.ycsb_workload_files]


def CheckPrerequisites():
  """Verifies that the specified workload files are present and the YCSB version is 0.17.0 or higher.

  Raises:
    IOError: On missing workload file.
    errors.Config.InvalidValue on unsupported YCSB version.
  """
  for workload_file in _GetWorkloadFileList():
    if not os.path.exists(workload_file):
      raise IOError('Missing workload file: {0}'.format(workload_file))

  if _ycsb_tar_url:
    ycsb_version = _GetVersionIndexFromUrl(_ycsb_tar_url)
  elif FLAGS.ycsb_tar_url:
    ycsb_version = _GetVersionIndexFromUrl(FLAGS.ycsb_tar_url)
  else:
    ycsb_version = _GetVersionIndex(FLAGS.ycsb_version)

  if ycsb_version < 17:
    raise errors.Config.InvalidValue('must use YCSB version 0.17.0 or higher.')


def _Install(vm):
  """Installs the YCSB and, if needed, hdrhistogram package on the VM."""
  vm.Install('openjdk')
  vm.Install('curl')
  ycsb_url = (_ycsb_tar_url or FLAGS.ycsb_tar_url or
              YCSB_URL_TEMPLATE.format(FLAGS.ycsb_version))
  install_cmd = ('mkdir -p {0} && curl -L {1} | '
                 'tar -C {0} --strip-components=1 -xzf -')
  vm.RemoteCommand(install_cmd.format(YCSB_DIR, ycsb_url))
<<<<<<< HEAD
  if _GetVersionIndex(FLAGS.ycsb_version) >= 11:
    vm.Install('maven')
    vm.RemoteCommand(install_cmd.format(HDRHISTOGRAM_DIR, HDRHISTOGRAM_TAR_URL))
    # _JAVA_OPTIONS needed to work around this issue:
    # https://stackoverflow.com/questions/53010200/maven-surefire-could-not-find-forkedbooter-class
    vm.RemoteCommand('cd {hist_dir}; _JAVA_OPTIONS=-Djdk.net.URLClassPath.'
                     'disableClassPathURLCheck=true '
                     '{mvn_cmd} > /dev/null 2>&1'.format(
                         hist_dir=HDRHISTOGRAM_DIR,
                         mvn_cmd=maven.GetRunCommand('install')))
=======
  vm.RemoteCommand(install_cmd.format(HDRHISTOGRAM_DIR, HDRHISTOGRAM_TAR_URL))
  vm.RemoteCommand('sudo apt-get --assume-yes install maven > /dev/null 2>&1')
  # _JAVA_OPTIONS needed to work around this issue:
  # https://stackoverflow.com/questions/53010200/maven-surefire-could-not-find-forkedbooter-class
  vm.RemoteCommand('cd {0}; _JAVA_OPTIONS=-Djdk.net.URLClassPath.'
                   'disableClassPathURLCheck=true  '
                   'mvn install > /dev/null 2>&1'.format(
                       HDRHISTOGRAM_DIR))
>>>>>>> fe4b647d


def YumInstall(vm):
  """Installs the YCSB package on the VM."""
  _Install(vm)


def AptInstall(vm):
  """Installs the YCSB package on the VM."""
  _Install(vm)


def ParseResults(ycsb_result_string, data_type='histogram'):
  """Parse YCSB results.

  Example input for histogram datatype:

    YCSB Client 0.1
    Command line: -db com.yahoo.ycsb.db.HBaseClient -P /tmp/pkb/workloada
    [OVERALL], RunTime(ms), 1800413.0
    [OVERALL], Throughput(ops/sec), 2740.503428935472
    [UPDATE], Operations, 2468054
    [UPDATE], AverageLatency(us), 2218.8513395574005
    [UPDATE], MinLatency(us), 554
    [UPDATE], MaxLatency(us), 352634
    [UPDATE], 95thPercentileLatency(ms), 4
    [UPDATE], 99thPercentileLatency(ms), 7
    [UPDATE], Return=0, 2468054
    [UPDATE], 0, 398998
    [UPDATE], 1, 1015682
    [UPDATE], 2, 532078
    ...

  Example input for hdrhistogram datatype:

    YCSB Client 0.17.0
    Command line: -db com.yahoo.ycsb.db.RedisClient -P /opt/pkb/workloadb
    [OVERALL], RunTime(ms), 29770.0
    [OVERALL], Throughput(ops/sec), 33590.86328518643
    [UPDATE], Operations, 49856.0
    [UPDATE], AverageLatency(us), 1478.0115532734276
    [UPDATE], MinLatency(us), 312.0
    [UPDATE], MaxLatency(us), 24623.0
    [UPDATE], 95thPercentileLatency(us), 3501.0
    [UPDATE], 99thPercentileLatency(us), 6747.0
    [UPDATE], Return=OK, 49856
    ...

  Example input for ycsb version 0.17.0+:

    ...
    Command line: -db com.yahoo.ycsb.db.HBaseClient10 ... -load
    YCSB Client 0.17.0

    Loading workload...
    Starting test.
    ...
    [OVERALL], RunTime(ms), 11411
    [OVERALL], Throughput(ops/sec), 8763.473841030585
    [INSERT], Operations, 100000
    [INSERT], AverageLatency(us), 74.92
    [INSERT], MinLatency(us), 5
    [INSERT], MaxLatency(us), 98495
    [INSERT], 95thPercentileLatency(us), 42
    [INSERT], 99thPercentileLatency(us), 1411
    [INSERT], Return=OK, 100000
    ...

  Example input for timeseries datatype:

    ...
    [OVERALL], RunTime(ms), 240007.0
    [OVERALL], Throughput(ops/sec), 10664.605615669543
    ...
    [READ], Operations, 1279253
    [READ], AverageLatency(us), 3002.7057071587874
    [READ], MinLatency(us), 63
    [READ], MaxLatency(us), 93584
    [READ], Return=OK, 1279281
    [READ], 0, 528.6142757498257
    [READ], 500, 360.95347448674966
    [READ], 1000, 667.7379547689283
    [READ], 1500, 731.5389357265888
    [READ], 2000, 778.7992281717318
    ...

  Args:
    ycsb_result_string: str. Text output from YCSB.
    data_type: Either 'histogram' or 'timeseries' or 'hdrhistogram'.
      'histogram' and 'hdrhistogram' datasets are in the same format, with the
      difference being lacking the (millisec, count) histogram component. Hence
      are parsed similarly.

  Returns:
    A dictionary with keys:
      client: containing YCSB version information.
      command_line: Command line executed.
      groups: list of operation group descriptions, each with schema:
        group: group name (e.g., update, insert, overall)
        statistics: dict mapping from statistic name to value
        histogram: list of (ms_lower_bound, count) tuples, e.g.:
          [(0, 530), (19, 1)]
        indicates that 530 ops took between 0ms and 1ms, and 1 took between
        19ms and 20ms. Empty bins are not reported.
  Raises:
    IOError: If the results contained unexpected lines.
  """
  lines = []
  client_string = 'YCSB'
  command_line = 'unknown'
  fp = six.StringIO(ycsb_result_string)
  result_string = next(fp).strip()

  def IsHeadOfResults(line):
    return line.startswith('[OVERALL]')

  while not IsHeadOfResults(result_string):
    if result_string.startswith('YCSB Client 0.'):
      client_string = result_string
    if result_string.startswith('Command line:'):
      command_line = result_string
    try:
      result_string = next(fp).strip()
    except StopIteration:
      raise IOError(
          'Could not parse YCSB output: {}'.format(ycsb_result_string))

  if result_string.startswith('[OVERALL]'):  # YCSB > 0.7.0.
    lines.append(result_string)
  else:
    # Received unexpected header
    raise IOError('Unexpected header: {0}'.format(client_string))

  # Some databases print additional output to stdout.
  # YCSB results start with [<OPERATION_NAME>];
  # filter to just those lines.
  def LineFilter(line):
    return re.search(r'^\[[A-Z]+\]', line) is not None

  lines = itertools.chain(lines, filter(LineFilter, fp))

  r = csv.reader(lines)

  by_operation = itertools.groupby(r, operator.itemgetter(0))

  result = collections.OrderedDict([
      ('client', client_string),
      ('command_line', command_line),
      ('groups', collections.OrderedDict())])

  for operation, lines in by_operation:
    operation = operation[1:-1].lower()

    if operation == 'cleanup':
      continue

    op_result = {
        'group': operation,
        data_type: [],
        'statistics': {}
    }
    latency_unit = 'ms'
    for _, name, val in lines:
      name = name.strip()
      val = val.strip()
      # Drop ">" from ">1000"
      if name.startswith('>'):
        name = name[1:]
      val = float(val) if '.' in val or 'nan' in val.lower() else int(val)
      if name.isdigit():
        if val:
          if data_type == TIMESERIES and latency_unit == 'us':
            val /= 1000.0
          op_result[data_type].append((int(name), val))
      else:
        if '(us)' in name:
          name = name.replace('(us)', '(ms)')
          val /= 1000.0
          latency_unit = 'us'
        op_result['statistics'][name] = val

    result['groups'][operation] = op_result
  return result


def ParseHdrLogFile(logfile):
  """Parse a hdrhistogram log file into a list of (percentile, latency, count).

  Example decrypted hdrhistogram logfile (value measures latency in microsec):

  #[StartTime: 1523565997 (seconds since epoch), Thu Apr 12 20:46:37 UTC 2018]
       Value     Percentile TotalCount 1/(1-Percentile)

     314.000 0.000000000000          2           1.00
     853.000 0.100000000000      49955           1.11
     949.000 0.200000000000     100351           1.25
     1033.000 0.300000000000     150110           1.43
     ...
     134271.000 0.999998664856    1000008      748982.86
     134271.000 0.999998855591    1000008      873813.33
     201983.000 0.999999046326    1000009     1048576.00
  #[Mean    =     1287.159, StdDeviation   =      667.560]
  #[Max     =   201983.000, Total count    =      1000009]
  #[Buckets =            8, SubBuckets     =         2048]

  Example of output:
     [(0, 0.314, 2), (10, 0.853, 49953), (20, 0.949, 50396), ...]

  Args:
    logfile: Hdrhistogram log file.

  Returns:
    List of (percent, value, count) tuples
  """
  result = []
  last_percent_value = -1
  prev_total_count = 0
  for row in logfile.split('\n'):
    if re.match(r'( *)(\d|\.)( *)', row):
      row_vals = row.split()
      # convert percentile to 100 based and round up to 3 decimal places
      percentile = math.floor(float(row_vals[1]) * 100000) / 1000.0
      current_total_count = int(row_vals[2])
      if (percentile > last_percent_value and
          current_total_count > prev_total_count):
        # convert latency to millisec based and percentile to 100 based.
        latency = float(row_vals[0]) / 1000
        count = current_total_count - prev_total_count
        result.append((percentile, latency, count))
        last_percent_value = percentile
        prev_total_count = current_total_count
  return result


def ParseHdrLogs(hdrlogs):
  """Parse a dict of group to hdr logs into a dict of group to histogram tuples.

  Args:
    hdrlogs: Dict of group (read or update) to hdr logs for that group.

  Returns:
    Dict of group to histogram tuples of reportable percentile values.
  """
  parsed_hdr_histograms = {}
  for group, logfile in six.iteritems(hdrlogs):
    values = ParseHdrLogFile(logfile)
    parsed_hdr_histograms[group] = values
  return parsed_hdr_histograms


def _CumulativeSum(xs):
  total = 0
  for x in xs:
    total += x
    yield total


def _WeightedQuantile(x, weights, p):
  """Weighted quantile measurement for an ordered list.

  This method interpolates to the higher value when the quantile is not a direct
  member of the list. This works well for YCSB, since latencies are floored.

  Args:
    x: List of values.
    weights: List of numeric weights.
    p: float. Desired quantile in the interval [0, 1].

  Returns:
    float.

  Raises:
    ValueError: When 'x' and 'weights' are not the same length, or 'p' is not in
      the interval [0, 1].
  """
  if len(x) != len(weights):
    raise ValueError('Lengths do not match: {0} != {1}'.format(
        len(x), len(weights)))
  if p < 0 or p > 1:
    raise ValueError('Invalid quantile: {0}'.format(p))
  n = sum(weights)
  target = n * float(p)
  cumulative = list(_CumulativeSum(weights))

  # Find the first cumulative weight >= target
  i = bisect.bisect_left(cumulative, target)
  if i == len(x):
    return x[-1]
  else:
    return x[i]


def _PercentilesFromHistogram(ycsb_histogram, percentiles=_DEFAULT_PERCENTILES):
  """Calculate percentiles for from a YCSB histogram.

  Args:
    ycsb_histogram: List of (time_ms, frequency) tuples.
    percentiles: iterable of floats, in the interval [0, 100].

  Returns:
    dict, mapping from percentile to value.
  Raises:
    ValueError: If one or more percentiles are outside [0, 100].
  """
  result = collections.OrderedDict()
  histogram = sorted(ycsb_histogram)
  for percentile in percentiles:
    if percentile < 0 or percentile > 100:
      raise ValueError('Invalid percentile: {0}'.format(percentile))
    if math.modf(percentile)[0] < 1e-7:
      percentile = int(percentile)
    label = 'p{0}'.format(percentile)
    latencies, freqs = list(zip(*histogram))
    time_ms = _WeightedQuantile(latencies, freqs, percentile * 0.01)
    result[label] = time_ms
  return result


def _CombineResults(result_list, measurement_type, combined_hdr):
  """Combine results from multiple YCSB clients.

  Reduces a list of YCSB results (the output of ParseResults)
  into a single result. Histogram bin counts, operation counts, and throughput
  are summed; RunTime is replaced by the maximum runtime of any result.

  Args:
    result_list: List of ParseResults outputs.
    measurement_type: Measurement type used. If measurement type is histogram,
      histogram bins are summed across results. If measurement type is
      hdrhistogram, an aggregated hdrhistogram (combined_hdr) is expected.
    combined_hdr: Dict of already aggregated histogram.
  Returns:
    A dictionary, as returned by ParseResults.
  """
  def DropUnaggregated(result):
    """Remove statistics which 'operators' specify should not be combined."""
    drop_keys = {k for k, v in six.iteritems(AGGREGATE_OPERATORS) if v is None}
    for group in six.itervalues(result['groups']):
      for k in drop_keys:
        group['statistics'].pop(k, None)

  def CombineHistograms(hist1, hist2):
    h1 = dict(hist1)
    h2 = dict(hist2)
    keys = sorted(frozenset(h1) | frozenset(h2))
    result = []
    for k in keys:
      result.append((k, h1.get(k, 0) + h2.get(k, 0)))
    return result

  combined_weights = {}

  def CombineTimeseries(combined_series, individual_series):
    """Combines two timeseries of average latencies.

    Args:
      combined_series: A list representing the timeseries with which the
          individual series is being merged.
      individual_series: A list representing the timeseries being merged with
          the combined series.

    Returns:
      A list representing the new combined series.

    Note that this assumes that each individual timeseries spent an equal
    amount of time executing requests for each timeslice. This should hold for
    runs without -target where each client has an equal number of threads, but
    may not hold otherwise.
    """
    combined_series = dict(combined_series)
    individual_series = dict(individual_series)
    timestamps = set(combined_series) | set(individual_series)

    result = []
    for timestamp in sorted(timestamps):
      if timestamp not in individual_series:
        continue
      if timestamp not in combined_weights:
        combined_weights[timestamp] = 1.0
      if timestamp not in combined_series:
        result.append((timestamp, individual_series[timestamp]))
        continue

      # This computes a new combined average latency by dividing the sum of
      # request latencies by the sum of request counts for the time period.
      # The sum of latencies for an individual series is assumed to be "1",
      # so the sum of latencies for the combined series is the total number of
      # series i.e. "combined_weight".
      # The request count for an individual series is 1 / average latency.
      # This means the request count for the combined series is
      # combined_weight * 1 / average latency.
      combined_weight = combined_weights[timestamp]
      average_latency = (combined_weight + 1.0) / (
          (combined_weight / combined_series[timestamp]) +
          (1.0 / individual_series[timestamp]))
      result.append((timestamp, average_latency))
      combined_weights[timestamp] += 1.0
    return result

  result = copy.deepcopy(result_list[0])
  DropUnaggregated(result)

  for indiv in result_list[1:]:
    for group_name, group in six.iteritems(indiv['groups']):
      if group_name not in result['groups']:
        logging.warn('Found result group "%s" in individual YCSB result, '
                     'but not in accumulator.', group_name)
        result['groups'][group_name] = copy.deepcopy(group)
        continue

      # Combine reported statistics.
      # If no combining operator is defined, the statistic is skipped.
      # Otherwise, the aggregated value is either:
      # * The value in 'indiv', if the statistic is not present in 'result' or
      # * AGGREGATE_OPERATORS[statistic](result_value, indiv_value)
      for k, v in six.iteritems(group['statistics']):
        if k not in AGGREGATE_OPERATORS:
          logging.warn('No operator for "%s". Skipping aggregation.', k)
          continue
        elif AGGREGATE_OPERATORS[k] is None:  # Drop
          result['groups'][group_name]['statistics'].pop(k, None)
          continue
        elif k not in result['groups'][group_name]['statistics']:
          logging.warn('Found statistic "%s.%s" in individual YCSB result, '
                       'but not in accumulator.', group_name, k)
          result['groups'][group_name]['statistics'][k] = copy.deepcopy(v)
          continue

        op = AGGREGATE_OPERATORS[k]
        result['groups'][group_name]['statistics'][k] = (
            op(result['groups'][group_name]['statistics'][k], v))

      if measurement_type == HISTOGRAM:
        result['groups'][group_name][HISTOGRAM] = CombineHistograms(
            result['groups'][group_name][HISTOGRAM],
            group[HISTOGRAM])
      elif measurement_type == TIMESERIES:
        result['groups'][group_name][TIMESERIES] = CombineTimeseries(
            result['groups'][group_name][TIMESERIES],
            group[TIMESERIES])
      else:
        result['groups'][group_name].pop(HISTOGRAM, None)
    result['client'] = ' '.join((result['client'], indiv['client']))
    result['command_line'] = ';'.join((result['command_line'],
                                       indiv['command_line']))
    if 'target' in result and 'target' in indiv:
      result['target'] += indiv['target']

  if measurement_type == HDRHISTOGRAM:
    for group_name in combined_hdr:
      if group_name in result['groups']:
        result['groups'][group_name][HDRHISTOGRAM] = combined_hdr[group_name]

  return result


def _ParseWorkload(contents):
  """Parse a YCSB workload file.

  YCSB workloads are Java .properties format.
  http://en.wikipedia.org/wiki/.properties
  This function does not support all .properties syntax, in particular escaped
  newlines.

  Args:
    contents: str. Contents of the file.

  Returns:
    dict mapping from property key to property value for each property found in
    'contents'.
  """
  fp = six.StringIO(contents)
  result = {}
  for line in fp:
    if (line.strip() and not line.lstrip().startswith('#') and
        not line.lstrip().startswith('!')):
      k, v = re.split(r'\s*[:=]\s*', line, maxsplit=1)
      result[k] = v.strip()
  return result


def _CreateSamples(ycsb_result, include_histogram=False, **kwargs):
  """Create PKB samples from a YCSB result.

  Args:
    ycsb_result: dict. Result of ParseResults.
    include_histogram: bool. If True, include records for each histogram bin.
        Note that this will increase the output volume significantly.
    **kwargs: Base metadata for each sample.

  Yields:
    List of sample.Sample objects.
  """
  stage = 'load' if ycsb_result['command_line'].endswith('-load') else 'run'
  base_metadata = {
      'command_line': ycsb_result['command_line'],
      'stage': stage,
      'ycsb_tar_url': _ycsb_tar_url,
      'ycsb_version': FLAGS.ycsb_version
  }
  base_metadata.update(kwargs)

  for group_name, group in six.iteritems(ycsb_result['groups']):
    meta = base_metadata.copy()
    meta['operation'] = group_name
    for statistic, value in six.iteritems(group['statistics']):
      if value is None:
        continue

      unit = ''
      m = re.match(r'^(.*) *\((us|ms|ops/sec)\)$', statistic)
      if m:
        statistic = m.group(1)
        unit = m.group(2)
      yield sample.Sample(' '.join([group_name, statistic]), value, unit, meta)

    if group.get(HISTOGRAM, []):
      percentiles = _PercentilesFromHistogram(group[HISTOGRAM])
      for label, value in six.iteritems(percentiles):
        yield sample.Sample(' '.join([group_name, label, 'latency']),
                            value, 'ms', meta)
      if include_histogram:
        for time_ms, count in group[HISTOGRAM]:
          yield sample.Sample(
              '{0}_latency_histogram_{1}_ms'.format(group_name, time_ms),
              count, 'count', meta)

    if group.get(HDRHISTOGRAM, []):
      # Strip percentile from the three-element tuples.
      histogram = [value_count[-2:] for value_count in group[HDRHISTOGRAM]]
      percentiles = _PercentilesFromHistogram(histogram)
      for label, value in six.iteritems(percentiles):
        yield sample.Sample(' '.join([group_name, label, 'latency']),
                            value, 'ms', meta)
      if include_histogram:
        histogram = []
        for _, value, bucket_count in group[HDRHISTOGRAM]:
          histogram.append({'microsec_latency': int(value * 1000),
                            'count': bucket_count})
        hist_meta = meta.copy()
        hist_meta.update({'histogram': json.dumps(histogram)})
        yield sample.Sample('{0} latency histogram'.format(group_name),
                            0, '', hist_meta)

    if group.get(TIMESERIES):
      for sample_time, average_latency in group[TIMESERIES]:
        timeseries_meta = meta.copy()
        timeseries_meta['sample_time'] = sample_time
        yield sample.Sample(' '.join([group_name,
                                      'AverageLatency (timeseries)']),
                            average_latency, 'ms', timeseries_meta)


class YCSBExecutor(object):
  """Load data and run benchmarks using YCSB.

  See core/src/main/java/com/yahoo/ycsb/workloads/CoreWorkload.java for
  attribute descriptions.

  Attributes:
    database: str.
    loaded: boolean. If the database is already loaded.
    parameters: dict. May contain the following, plus database-specific fields
      (e.g., columnfamily for HBase).

      threads: int.
      target: int.
      fieldcount: int.
      fieldlengthdistribution: str.
      readallfields: boolean.
      writeallfields: boolean.
      readproportion: float.
      updateproportion: float.
      scanproportion: float.
      readmodifywriteproportion: float.
      requestdistribution: str.
      maxscanlength: int. Number of records to scan.
      scanlengthdistribution: str.
      insertorder: str.
      hotspotdatafraction: float.
      perclientparam: list.
      shardkeyspace: boolean. Default to False, indicates if clients should
      have their own keyspace.
  """

  FLAG_ATTRIBUTES = 'cp', 'jvm-args', 'target', 'threads'

  def __init__(self, database, parameter_files=None, **kwargs):
    self.database = database
    self.loaded = False
    self.measurement_type = FLAGS.ycsb_measurement_type
    self.hdr_dir = HDRHISTOGRAM_DIR

    self.parameter_files = parameter_files or []
    self.parameters = kwargs.copy()
    self.parameters['measurementtype'] = self.measurement_type
    self.parameters['measurement.interval'] = FLAGS.ycsb_measurement_interval

    # Self-defined parameters, pop them out of self.parameters, so they
    # are not passed to ycsb commands
    self.perclientparam = self.parameters.pop('perclientparam', None)
    self.shardkeyspace = self.parameters.pop('shardkeyspace', False)

  def _BuildCommand(self, command_name, parameter_files=None, **kwargs):
    """Builds the YCSB command line."""
    command = [YCSB_EXE, command_name, self.database]

    parameters = self.parameters.copy()
    parameters.update(kwargs)

    # These are passed as flags rather than properties, so they
    # are handled differently.
    for flag in self.FLAG_ATTRIBUTES:
      value = parameters.pop(flag, None)
      if value is not None:
        command.extend(('-{0}'.format(flag), str(value)))

    for param_file in list(self.parameter_files) + list(parameter_files or []):
      command.extend(('-P', param_file))

    for parameter, value in six.iteritems(parameters):
      command.extend(('-p', '{0}={1}'.format(parameter, value)))

    return 'cd %s; %s' % (YCSB_DIR, ' '.join(command))

  @property
  def _default_preload_threads(self):
    """The default number of threads to use for pre-populating the DB."""
    if FLAGS['ycsb_preload_threads'].present:
      return FLAGS.ycsb_preload_threads
    return DEFAULT_PRELOAD_THREADS

  def _Load(self, vm, **kwargs):
    """Execute 'ycsb load' on 'vm'."""
    kwargs.setdefault('threads', self._default_preload_threads)
    if FLAGS.ycsb_record_count:
      kwargs.setdefault('recordcount', FLAGS.ycsb_record_count)
    for pv in FLAGS.ycsb_load_parameters:
      param, value = pv.split('=', 1)
      kwargs[param] = value
    command = self._BuildCommand('load', **kwargs)
    stdout, stderr = vm.RobustRemoteCommand(command)
    return ParseResults(str(stderr + stdout), self.measurement_type)

  def _LoadThreaded(self, vms, workload_file, **kwargs):
    """Runs "Load" in parallel for each VM in VMs.

    Args:
      vms: List of virtual machine instances. client nodes.
      workload_file: YCSB Workload file to use.
      **kwargs: Additional key-value parameters to pass to YCSB.

    Returns:
      List of sample.Sample objects.
    Raises:
      IOError: If number of results is not equal to the number of VMs.
    """
    results = []

    kwargs.setdefault('threads', self._default_preload_threads)
    if FLAGS.ycsb_record_count:
      kwargs.setdefault('recordcount', FLAGS.ycsb_record_count)
    if FLAGS.ycsb_field_count:
      kwargs.setdefault('fieldcount', FLAGS.ycsb_field_count)
    if FLAGS.ycsb_field_length:
      kwargs.setdefault('fieldlength', FLAGS.ycsb_field_length)

    with open(workload_file) as fp:
      workload_meta = _ParseWorkload(fp.read())
      workload_meta.update(kwargs)
      workload_meta.update(stage='load',
                           clients=len(vms) * kwargs['threads'],
                           threads_per_client_vm=kwargs['threads'],
                           workload_name=os.path.basename(workload_file))
      self.workload_meta = workload_meta
    record_count = int(workload_meta.get('recordcount', '1000'))
    n_per_client = int(record_count) // len(vms)
    loader_counts = [
        n_per_client + (1 if i < (record_count % len(vms)) else 0)
        for i in range(len(vms))
    ]

    remote_path = posixpath.join(INSTALL_DIR,
                                 os.path.basename(workload_file))

    def PushWorkload(vm):
      if os.path.basename(remote_path):
        vm.RemoteCommand('sudo rm -f ' + remote_path)
      vm.PushFile(workload_file, remote_path)
    vm_util.RunThreaded(PushWorkload, list(set(vms)))

    kwargs['parameter_files'] = [remote_path]

    def _Load(loader_index):
      start = sum(loader_counts[:loader_index])
      kw = copy.deepcopy(kwargs)
      kw.update(insertstart=start,
                insertcount=loader_counts[loader_index])
      if self.perclientparam is not None:
        kw.update(self.perclientparam[loader_index])
      results.append(self._Load(vms[loader_index], **kw))
      logging.info('VM %d (%s) finished', loader_index, vms[loader_index])

    start = time.time()
    vm_util.RunThreaded(_Load, list(range(len(vms))))
    events.record_event.send(
        type(self).__name__, event='load', start_timestamp=start,
        end_timestamp=time.time(), metadata=copy.deepcopy(kwargs))

    if len(results) != len(vms):
      raise IOError('Missing results: only {0}/{1} reported\n{2}'.format(
          len(results), len(vms), results))

    samples = []
    if FLAGS.ycsb_include_individual_results and len(results) > 1:
      for i, result in enumerate(results):
        samples.extend(_CreateSamples(
            result, result_type='individual', result_index=i,
            include_histogram=FLAGS.ycsb_histogram,
            **workload_meta))

    # hdr histograms not collected upon load, only upon run
    combined = _CombineResults(results, self.measurement_type, {})
    samples.extend(_CreateSamples(
        combined, result_type='combined',
        include_histogram=FLAGS.ycsb_histogram,
        **workload_meta))

    return samples

  def _Run(self, vm, **kwargs):
    """Run a single workload from a client vm."""
    for pv in FLAGS.ycsb_run_parameters:
      param, value = pv.split('=', 1)
      kwargs[param] = value
    command = self._BuildCommand('run', **kwargs)
    # YCSB version greater than 0.7.0 output some of the
    # info we need to stderr. So we have to combine these 2
    # output to get expected results.
    hdr_files_dir = kwargs.get('hdrhistogram.output.path', None)
    if hdr_files_dir:
      vm.RemoteCommand('mkdir -p {0}'.format(hdr_files_dir))
    stdout, stderr = vm.RobustRemoteCommand(command)
    return ParseResults(str(stderr + stdout), self.measurement_type)

  def _RunThreaded(self, vms, **kwargs):
    """Run a single workload using `vms`."""
    target = kwargs.pop('target', None)
    if target is not None:
      target_per_client = target // len(vms)
      targets = [
          target_per_client + (1 if i < (target % len(vms)) else 0)
          for i in range(len(vms))
      ]
    else:
      targets = [target for _ in vms]

    results = []

    if self.shardkeyspace:
      record_count = int(self.workload_meta.get('recordcount', '1000'))
      n_per_client = int(record_count) // len(vms)
      loader_counts = [
          n_per_client + (1 if i < (record_count % len(vms)) else 0)
          for i in range(len(vms))
      ]

    def _Run(loader_index):
      """Run YCSB on an individual VM."""
      vm = vms[loader_index]
      params = copy.deepcopy(kwargs)
      params['target'] = targets[loader_index]
      if self.perclientparam is not None:
        params.update(self.perclientparam[loader_index])
      if self.shardkeyspace:
        start = sum(loader_counts[:loader_index])
        end = start + loader_counts[loader_index]
        params.update(insertstart=start,
                      recordcount=end)
      results.append(self._Run(vm, **params))
      logging.info('VM %d (%s) finished', loader_index, vm)

    vm_util.RunThreaded(_Run, list(range(len(vms))))

    if len(results) != len(vms):
      raise IOError('Missing results: only {0}/{1} reported\n{2}'.format(
          len(results), len(vms), results))

    return results

  def RunStaircaseLoads(self, vms, workloads, **kwargs):
    """Run each workload in 'workloads' in succession.

    A staircase load is applied for each workload file, for each entry in
    ycsb_threads_per_client.

    Args:
      vms: List of VirtualMachine objects to generate load from.
      workloads: List of workload file names.
      **kwargs: Additional parameters to pass to each run.  See constructor for
      options.

    Returns:
      List of sample.Sample objects.
    """
    all_results = []
    parameters = {}
    for workload_index, workload_file in enumerate(workloads):
      if FLAGS.ycsb_operation_count:
        parameters = {'operationcount': FLAGS.ycsb_operation_count}
      if FLAGS.ycsb_record_count:
        parameters['recordcount'] = FLAGS.ycsb_record_count
      if FLAGS.ycsb_field_count:
        parameters['fieldcount'] = FLAGS.ycsb_field_count
      if FLAGS.ycsb_field_length:
        parameters['fieldlength'] = FLAGS.ycsb_field_length
      if FLAGS.ycsb_timelimit:
        parameters['maxexecutiontime'] = FLAGS.ycsb_timelimit
      hdr_files_dir = posixpath.join(self.hdr_dir, str(workload_index))
      if FLAGS.ycsb_measurement_type == HDRHISTOGRAM:
        parameters['hdrhistogram.fileoutput'] = True
        parameters['hdrhistogram.output.path'] = hdr_files_dir
      if FLAGS.ycsb_requestdistribution:
        parameters['requestdistribution'] = FLAGS.ycsb_requestdistribution
      if FLAGS.ycsb_readproportion:
        parameters['readproportion'] = FLAGS.ycsb_readproportion
      if FLAGS.ycsb_updateproportion:
        parameters['updateproportion'] = FLAGS.ycsb_updateproportion
      if FLAGS.ycsb_scanproportion:
        parameters['scanproportion'] = FLAGS.ycsb_scanproportion
      parameters.update(kwargs)
      remote_path = posixpath.join(INSTALL_DIR,
                                   os.path.basename(workload_file))

      with open(workload_file) as fp:
        workload_meta = _ParseWorkload(fp.read())
        workload_meta.update(kwargs)
        workload_meta.update(workload_name=os.path.basename(workload_file),
                             workload_index=workload_index,
                             stage='run')

      def PushWorkload(vm, workload_file, remote_path):
        vm.RemoteCommand('sudo rm -f ' + remote_path)
        vm.PushFile(workload_file, remote_path)
      vm_util.RunThreaded(PushWorkload, [((vm, workload_file, remote_path), {})
                                         for vm in dict.fromkeys(vms)])

      parameters['parameter_files'] = [remote_path]
      for client_count in _GetThreadsPerLoaderList():
        parameters['threads'] = client_count
        start = time.time()
        results = self._RunThreaded(vms, **parameters)
        events.record_event.send(
            type(self).__name__, event='run', start_timestamp=start,
            end_timestamp=time.time(), metadata=copy.deepcopy(parameters))
        client_meta = workload_meta.copy()
        client_meta.update(parameters)
        client_meta.update(clients=len(vms) * client_count,
                           threads_per_client_vm=client_count)

        if FLAGS.ycsb_include_individual_results and len(results) > 1:
          for i, result in enumerate(results):
            all_results.extend(_CreateSamples(
                result,
                result_type='individual',
                result_index=i,
                include_histogram=FLAGS.ycsb_histogram,
                **client_meta))

        if self.measurement_type == HDRHISTOGRAM:
          combined_log = self.CombineHdrHistogramLogFiles(hdr_files_dir, vms)
          parsed_hdr = ParseHdrLogs(combined_log)
          combined = _CombineResults(results, self.measurement_type, parsed_hdr)
        else:
          combined = _CombineResults(results, self.measurement_type, {})
        all_results.extend(_CreateSamples(
            combined, result_type='combined',
            include_histogram=FLAGS.ycsb_histogram,
            **client_meta))

    return all_results

  def CombineHdrHistogramLogFiles(self, hdr_files_dir, vms):
    """Combine multiple hdr histograms by group type.

    Combine multiple hdr histograms in hdr log files format into 1 human
    readable hdr histogram log file.
    This is done by
    1) copying hdrhistogram log files to a single file on a worker vm;
    2) aggregating file containing multiple %-tile histogram into
       a single %-tile histogram using HistogramLogProcessor from the
       hdrhistogram package that is installed on the vms. Refer to https://
       github.com/HdrHistogram/HdrHistogram/blob/master/HistogramLogProcessor

    Args:
      hdr_files_dir: directory on the remote vms where hdr files are stored.
      vms: remote vms

    Returns:
      dict of hdrhistograms keyed by group type
    """
    hdrhistograms = {}
    for grouptype in HDRHISTOGRAM_GROUPS:
      worker_vm = vms[0]
      hdr, _ = worker_vm.RemoteCommand(
          'touch {0}{1}.hdr && tail -1 {0}{1}.hdr'.format(
              hdr_files_dir, grouptype))
      # It's possible that there is no result for certain group, e.g., read
      # only, update only.
      if not hdr:
        continue

      for vm in vms[1:]:
        hdr, _ = vm.RemoteCommand(
            'touch {0}{1}.hdr && tail -1 {0}{1}.hdr'.format(
                hdr_files_dir, grouptype))
        worker_vm.RemoteCommand(
            'sudo chmod 777 {1}{2}.hdr && echo "{0}" >> {1}{2}.hdr'.format(
                hdr[:-1], hdr_files_dir, grouptype))
      hdrhistogram, _ = worker_vm.RemoteCommand(
          'cd {0}; ./HistogramLogProcessor -i {1}{2}.hdr -outputValueUnitRatio '
          '1'.format(self.hdr_dir, hdr_files_dir, grouptype))
      hdrhistograms[grouptype.lower()] = hdrhistogram
    return hdrhistograms

  def Load(self, vms, workloads=None, load_kwargs=None):
    """Load data using YCSB."""
    workloads = workloads or _GetWorkloadFileList()
    load_samples = []
    assert workloads, 'no workloads'
    if FLAGS.ycsb_reload_database or not self.loaded:
      load_samples += list(self._LoadThreaded(
          vms, workloads[0], **(load_kwargs or {})))
      self.loaded = True
    if FLAGS.ycsb_load_samples:
      return load_samples
    else:
      return []

  def Run(self, vms, workloads=None, run_kwargs=None):
    """Runs each workload/client count combination."""
    workloads = workloads or _GetWorkloadFileList()
    assert workloads, 'no workloads'
    return list(self.RunStaircaseLoads(vms, workloads,
                                       **(run_kwargs or {})))

  def LoadAndRun(self, vms, workloads=None, load_kwargs=None, run_kwargs=None):
    """Load data using YCSB, then run each workload/client count combination.

    Loads data using the workload defined by 'workloads', then
    executes YCSB for each workload file in 'workloads', for each
    client count defined in FLAGS.ycsb_threads_per_client.

    Generally database benchmarks using YCSB should only need to call this
    method.

    Args:
      vms: List of virtual machines. VMs to use to generate load.
      workloads: List of strings. Workload files to use. If unspecified,
        _GetWorkloadFileList() is used.
      load_kwargs: dict. Additional arguments to pass to the load stage.
      run_kwargs: dict. Additional arguments to pass to the run stage.
    Returns:
      List of sample.Sample objects.
    """
    load_samples = []
    if not FLAGS.ycsb_skip_load_stage:
      load_samples = self.Load(vms, workloads=workloads,
                               load_kwargs=load_kwargs)
    run_samples = self.Run(vms, workloads=workloads, run_kwargs=run_kwargs)
    return load_samples + run_samples<|MERGE_RESOLUTION|>--- conflicted
+++ resolved
@@ -264,7 +264,6 @@
   install_cmd = ('mkdir -p {0} && curl -L {1} | '
                  'tar -C {0} --strip-components=1 -xzf -')
   vm.RemoteCommand(install_cmd.format(YCSB_DIR, ycsb_url))
-<<<<<<< HEAD
   if _GetVersionIndex(FLAGS.ycsb_version) >= 11:
     vm.Install('maven')
     vm.RemoteCommand(install_cmd.format(HDRHISTOGRAM_DIR, HDRHISTOGRAM_TAR_URL))
@@ -275,17 +274,7 @@
                      '{mvn_cmd} > /dev/null 2>&1'.format(
                          hist_dir=HDRHISTOGRAM_DIR,
                          mvn_cmd=maven.GetRunCommand('install')))
-=======
-  vm.RemoteCommand(install_cmd.format(HDRHISTOGRAM_DIR, HDRHISTOGRAM_TAR_URL))
-  vm.RemoteCommand('sudo apt-get --assume-yes install maven > /dev/null 2>&1')
-  # _JAVA_OPTIONS needed to work around this issue:
-  # https://stackoverflow.com/questions/53010200/maven-surefire-could-not-find-forkedbooter-class
-  vm.RemoteCommand('cd {0}; _JAVA_OPTIONS=-Djdk.net.URLClassPath.'
-                   'disableClassPathURLCheck=true  '
-                   'mvn install > /dev/null 2>&1'.format(
-                       HDRHISTOGRAM_DIR))
->>>>>>> fe4b647d
-
+    
 
 def YumInstall(vm):
   """Installs the YCSB package on the VM."""
