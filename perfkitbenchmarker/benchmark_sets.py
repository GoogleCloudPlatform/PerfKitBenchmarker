--- conflicted
+++ resolved
@@ -140,11 +140,8 @@
         BENCHMARK_LIST: ['cloudsuite_in_memory_analytics',
                          'cloudsuite_data_caching',
                          'cloudsuite_media_streaming',
-<<<<<<< HEAD
-                         'cloudsuite_web_search']
-=======
+                         'cloudsuite_web_search',
                          'cloudsuite_graph_analytics']
->>>>>>> 2db39413
     }
 }
 
