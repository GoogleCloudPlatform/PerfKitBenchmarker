--- conflicted
+++ resolved
@@ -110,15 +110,6 @@
         MESSAGE: ('This benchmark set is maintained by Google Cloud Platform '
                   'Performance Team.'),
         BENCHMARK_LIST: [
-<<<<<<< HEAD
-            'aerospike_ycsb', 'block_storage_workload', 'cassandra_stress',
-            'cassandra_ycsb', 'cluster_boot', 'copy_throughput',
-            'fio', 'gpu_pcie_bandwidth', 'hadoop_terasort', 'hpcc', 'hpcg',
-            'iperf', 'multichase', 'mesh_network', 'mongodb_ycsb', 'netperf',
-            'object_storage_service', 'oldisim', 'ping', 'redis_ycsb',
-            'stencil2d', 'speccpu2006', 'sysbench_oltp', 'tomcat_wrk',
-            'tensorflow', 'unixbench', 'mnist']
-=======
             'aerospike_ycsb',
             'block_storage_workload',
             'cassandra_stress',
@@ -132,6 +123,7 @@
             'hpcg',
             'iperf',
             'mesh_network',
+            'mnist',
             'mongodb_ycsb',
             'multichase',
             'netperf',
@@ -146,7 +138,6 @@
             'tomcat_wrk',
             'unixbench',
         ]
->>>>>>> c328eff1
     },
     'intel_set': {
         MESSAGE: 'Intel benchmark set.',
