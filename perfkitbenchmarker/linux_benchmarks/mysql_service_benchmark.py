# Copyright 2014 PerfKitBenchmarker Authors. All rights reserved.
#
# Licensed under the Apache License, Version 2.0 (the "License");
# you may not use this file except in compliance with the License.
# You may obtain a copy of the License at
#
#   http://www.apache.org/licenses/LICENSE-2.0
#
# Unless required by applicable law or agreed to in writing, software
# distributed under the License is distributed on an "AS IS" BASIS,
# WITHOUT WARRANTIES OR CONDITIONS OF ANY KIND, either express or implied.
# See the License for the specific language governing permissions and
# limitations under the License.

"""MySQL Service Benchmarks.

This is a set of benchmarks that measures performance of MySQL Databases on
managed MySQL services.

- On AWS, we will use RDS+MySQL.
- On GCP, we will use Cloud SQL v2 (Performance Edition).

As other cloud providers deliver a managed MySQL service, we will add it here.

As of May 2017 to make this benchmark run for GCP you must install the
gcloud beta component. This is necessary because creating a Cloud SQL instance
with a non-default storage size is in beta right now. This can be removed when
this feature is part of the default components.
See https://cloud.google.com/sdk/gcloud/reference/beta/sql/instances/create
for more information.
To run this benchmark for GCP it is required to install a non-default gcloud
component. Otherwise this benchmark will fail.

To ensure that gcloud beta is installed, type
        'gcloud components list'
into the terminal. This will output all components and status of each.
Make sure that
  name: gcloud Beta Commands
  id:  beta
has status: Installed.
If not, run
        'gcloud components install beta'
to install it. This will allow this benchmark to properly create an instance.
"""
import json
import logging
import re
import StringIO
import time
import uuid

from perfkitbenchmarker import providers
from perfkitbenchmarker import configs
from perfkitbenchmarker import flags
from perfkitbenchmarker import sample
from perfkitbenchmarker import vm_util
from perfkitbenchmarker.providers.aws import aws_network
from perfkitbenchmarker.providers.aws import util
from perfkitbenchmarker.linux_packages import sysbench05plus

<<<<<<< HEAD

MYSQL_SVC_OLTP_TABLES_COUNT = 'mysql_svc_oltp_tables_count'
MYSQL_SVC_OLTP_TABLE_SIZE = 'mysql_svc_oltp_table_size'
MYSQL_SVC_DB_INSTANCE_CORES = 'mysql_svc_db_instance_cores'
SYSBENCH_WARMUP_SECONDS = 'sysbench_warmup_seconds'
=======
MYSQL_SVC_OLTP_TABLES_COUNT = 'mysql_svc_oltp_tables_count'
MYSQL_SVC_OLTP_TABLE_SIZE = 'mysql_svc_oltp_table_size'
MYSQL_SVC_DB_INSTANCE_CORES = 'mysql_svc_db_instance_cores'
SYSBENCH_WARM_UP_SECONDS = 'sysbench_warm_up_seconds'
>>>>>>> fdabf721
SYSBENCH_RUN_SECONDS = 'sysbench_run_seconds'
SYSBENCH_THREAD_COUNT = 'sysbench_thread_count'
SYSBENCH_LATENCY_PERCENTILE = 'sysbench_latency_percentile'
SYSBENCH_REPORT_INTERVAL = 'sysbench_report_interval'

FLAGS = flags.FLAGS
flags.DEFINE_enum(
    'mysql_svc_db_instance_cores', '4', ['1', '4', '8', '16'],
    'The number of cores to be provisioned for the DB instance.')

flags.DEFINE_integer(MYSQL_SVC_OLTP_TABLES_COUNT, 4,
                     'The number of tables used in sysbench oltp.lua tests')
flags.DEFINE_integer(MYSQL_SVC_OLTP_TABLE_SIZE, 100000,
                     'The number of rows of each table used in the oltp tests')
<<<<<<< HEAD
flags.DEFINE_integer(SYSBENCH_WARMUP_SECONDS, 120,
=======
flags.DEFINE_integer(SYSBENCH_WARM_UP_SECONDS, 120,
>>>>>>> fdabf721
                     'The duration of the warmup run in which results are '
                     'discarded, in seconds.')
flags.DEFINE_integer(SYSBENCH_RUN_SECONDS, 480,
                     'The duration of the actual run in which results are '
                     'collected, in seconds.')
flags.DEFINE_integer(SYSBENCH_THREAD_COUNT, 16,
                     'The number of test threads on the client side.')
flags.DEFINE_integer(SYSBENCH_LATENCY_PERCENTILE, 99,
                     'The latency percentile we ask sysbench to compute.')
flags.DEFINE_integer(SYSBENCH_REPORT_INTERVAL, 2,
                     'The interval, in seconds, we ask sysbench to report '
                     'results.')
flags.DEFINE_integer('storage_size', 100,
                     'Storage size for SQL instance in GB.')

BENCHMARK_NAME = 'mysql_service'
BENCHMARK_CONFIG = """
mysql_service:
  description: MySQL service benchmarks.
  vm_groups:
    default:
      vm_spec: *default_single_core
"""

# Query DB creation status once every 15 seconds
DB_STATUS_QUERY_INTERVAL = 15

# How many times we will wait for the service to create the DB
# total wait time is therefore: "query interval * query limit"
DB_STATUS_QUERY_LIMIT = 200

# Map from FLAGs.mysql_svc_db_instance_cores to RDS DB Type
RDS_CORE_TO_DB_CLASS_MAP = {
    '1': 'db.m3.medium',
    '4': 'db.m3.xlarge',
    '8': 'db.m3.2xlarge',
    '16': 'db.r3.4xlarge',  # m3 series doesn't have 16 core.
}

RDS_DB_ENGINE = 'MySQL'
RDS_DB_ENGINE_VERSION = '5.6.23'
RDS_DB_STORAGE_TYPE_GP2 = 'gp2'

# A list of status strings that are possible during RDS DB creation.
RDS_DB_CREATION_PENDING_STATUS = frozenset(
    ['creating', 'modifying', 'backing-up', 'rebooting'])

# Constants defined for Sysbench tests.
RAND_INIT_ON = 'on'
DISABLE = 'disable'
UNIFORM = 'uniform'
OFF = 'off'
MYSQL_ROOT_USER = 'root'
MYSQL_ROOT_PASSWORD_PREFIX = 'Perfkit8'
MYSQL_PORT = '3306'

SYSBENCH_RESULT_NAME_DATA_LOAD = 'sysbench data load time'
SYSBENCH_RESULT_NAME_TPS = 'sysbench tps'
SYSBENCH_RESULT_NAME_LATENCY = 'sysbench latency'
NA_UNIT = 'NA'
SECONDS_UNIT = 'seconds'
MS_UNIT = 'milliseconds'

# These are the constants that should be specified in GCP's cloud SQL command.
DEFAULT_BACKUP_START_TIME = '07:00'
GCP_MY_SQL_VERSION = 'MYSQL_5_6'
GCP_PRICING_PLAN = 'PACKAGE'

RESPONSE_TIME_TOKENS = ['min', 'avg', 'max', 'percentile']


def GetConfig(user_config):
  return configs.LoadConfig(BENCHMARK_CONFIG, user_config, BENCHMARK_NAME)


class StorageSizeFlagError(Exception):
  pass


class DBStatusQueryError(Exception):
  pass


def _GenerateRandomPassword():
  """Generates a random password to be used by the DB instance.
  Args:
    None
  Returns:
    A string that can be used as password to a DB instance.
  """
  return '%s%s' % (MYSQL_ROOT_PASSWORD_PREFIX, str(uuid.uuid4())[-8:])


def ParseSysbenchOutput(sysbench_output, results, metadata):
  """Parses sysbench output.

  Extract relevant TPS and latency numbers, and populate the final result
  collection with these information.

  Specifically, we are interested in tps numbers reported by each reporting
  interval, and the summary latency numbers printed at the end of the run in
  "General Statistics" -> "Response Time".

  Example Sysbench output:

  sysbench 0.5:  multi-threaded system evaluation benchmark
  <... lots of output we don't care here ...>
  Threads started!

  [   2s] threads: 16, tps: 526.38, reads: 7446.79, writes: 2105.52, response
  time: 210.67ms (99%), errors: 0.00, reconnects:  0.00
  < .... lots of tps output every 2 second, we need all those>

  < ... lots of other output we don't care for now...>
  General statistics:
      total time:                          17.0563s
      total number of events:              10000
      total time taken by event execution: 272.6053s
      response time:
           min:                                 18.31ms
           avg:                                 27.26ms
           max:                                313.50ms
           approx.  99 percentile:              57.15ms
  < We care about the response time section above, these are latency numbers>
  < then there are some outputs after this, we don't care either>

  Args:
    sysbench_output: The output from sysbench.
    results: The dictionary to store results based on sysbench output.
    metadata: The metadata to be passed along to the Samples class.
  """
  all_tps = []
  seen_general_statistics = False
  seen_response_time = False

  response_times = {}

  sysbench_output_io = StringIO.StringIO(sysbench_output)
  for line in sysbench_output_io.readlines():
    if re.match('^\[', line):
      tps = re.findall('tps: (.*?),', line)
      all_tps.append(float(tps[0]))
      continue

    if line.startswith('General statistics:'):
      seen_general_statistics = True
      continue

    if seen_general_statistics:
      if re.match('^ +response time:.*', line):
        seen_response_time = True
        continue

    if seen_general_statistics and seen_response_time:
      for token in RESPONSE_TIME_TOKENS:
        search_string = '.*%s: +(.*)ms' % token
        if re.findall(search_string, line):
          response_times[token] = float(re.findall(search_string, line)[0])

  tps_line = ', '.join(map(str, all_tps))
  # Print all tps data points in the log for reference. And report
  # percentiles of these tps data in the final result set.
  logging.info('All TPS numbers: \n %s', tps_line)

  tps_percentile = sample.PercentileCalculator(all_tps)
  for percentile in sample.PERCENTILES_LIST:
    percentile_string = 'p%s' % str(percentile)
    logging.info('%s tps %f', percentile_string,
                 tps_percentile[percentile_string])
    metric_name = ('%s %s') % (SYSBENCH_RESULT_NAME_TPS, percentile_string)
    results.append(sample.Sample(
        metric_name,
        tps_percentile[percentile_string],
        NA_UNIT,
        metadata))

  # Also report average, stddev, and coefficient of variation
  for token in ['average', 'stddev']:
    logging.info('tps %s %f', token, tps_percentile[token])
    metric_name = ('%s %s') % (SYSBENCH_RESULT_NAME_TPS, token)
    results.append(sample.Sample(
        metric_name,
        tps_percentile[token],
        NA_UNIT,
        metadata))

  if tps_percentile['average'] > 0:
    cv = tps_percentile['stddev'] / tps_percentile['average']
    logging.info('tps coefficient of variation %f', cv)
    metric_name = ('%s %s') % (SYSBENCH_RESULT_NAME_TPS, 'cv')
    results.append(sample.Sample(
        metric_name,
        cv,
        NA_UNIT,
        metadata))

  # Now, report the latency numbers.
  for token in RESPONSE_TIME_TOKENS:
    logging.info('%s_response_time is %f', token, response_times[token])
    metric_name = '%s %s' % (SYSBENCH_RESULT_NAME_LATENCY, token)

    if token == 'percentile':
      metric_name = '%s %s' % (metric_name, FLAGS.sysbench_latency_percentile)

    results.append(sample.Sample(
        metric_name,
        response_times[token],
        MS_UNIT,
        metadata))


def _IssueSysbenchCommand(vm, duration, metadata):
  """Issues a sysbench run command given a vm and a duration.

      Does nothing if duration is <= 0

  Args:
    vm: The test VM to issue command to.
    duration: the duration of the sysbench run.
    metadata: The PKB metadata to be passed along to the final results.

  Returns:
    stdout, stderr: the result of the command.
  """
  stdout = ''
  stderr = ''
  num_threads = metadata[SYSBENCH_THREAD_COUNT]
  tables_count = metadata[MYSQL_SVC_OLTP_TABLES_COUNT]
  table_size = metadata[MYSQL_SVC_OLTP_TABLE_SIZE]
  oltp_script_path = sysbench05plus.OLTP_SCRIPT_PATH
  if duration > 0:
    run_cmd_tokens = ['%s' % sysbench05plus.SYSBENCH05PLUS_PATH,
                      '--test=%s' % oltp_script_path,
                      '--mysql_svc_oltp_tables_count=%d' %
                      tables_count,
                      '--oltp-table-size=%d' %
                      table_size,
                      '--rand-init=%s' % RAND_INIT_ON,
                      '--db-ps-mode=%s' % DISABLE,
                      '--oltp-dist-type=%s' % UNIFORM,
                      '--oltp-read-only=%s' % OFF,
                      '--num-threads=%d' % num_threads,
                      '--percentile=%d' % FLAGS.sysbench_latency_percentile,
                      '--report-interval=%d' %
                      FLAGS.sysbench_report_interval,
                      '--max-requests=0',
                      '--max-time=%d' % duration,
                      '--mysql-user=%s' % vm.db_instance_master_user,
                      '--mysql-password="%s"' %
                      vm.db_instance_master_password,
                      '--mysql-host=%s' % vm.db_instance_address,
                      'run']
    run_cmd = ' '.join(run_cmd_tokens)
    stdout, stderr = vm.RobustRemoteCommand(run_cmd)
    logging.info('Sysbench results: \n stdout is:\n%s\nstderr is\n%s',
                 stdout, stderr)

  return stdout, stderr


def _RunSysbench(vm, metadata):
  """Runs the Sysbench OLTP test.

  The test is run on the DB instance as indicated by the vm.db_instance_address.

  Args:
    vm: The client VM that will issue the sysbench test.
    metadata: The PKB metadata to be passed along to the final results.

  Returns:
    Results: A list of results of this run.
  """
  results = DATA_LOADING_RESULTS

  if not hasattr(vm, 'db_instance_address'):
    logging.error(
        'Prepare has likely failed, db_instance_address is not found.')
    raise DBStatusQueryError('RunSysbench: DB instance address not found.')

  # Now run the sysbench OLTP test and parse the results.
  # First step is to run the test long enough to cover the warmup period
  # as requested by the caller. Second step is the 'real' run where the results
  # are parsed and reported.

  warmup_seconds = FLAGS.sysbench_warmup_seconds
  if warmup_seconds > 0:
    logging.info('Sysbench warm-up run, duration is %d', warmup_seconds)
    _IssueSysbenchCommand(vm, warmup_seconds, metadata)

  run_seconds = FLAGS.sysbench_run_seconds
  logging.info('Sysbench real run, duration is %d', run_seconds)
  stdout, _ = _IssueSysbenchCommand(vm, run_seconds, metadata)
  logging.info('\n Parsing Sysbench Results...\n')
  ParseSysbenchOutput(stdout, results, metadata)

  return results


def _PrepareSysbench(vm, metadata):
  """Prepare the Sysbench OLTP test with data loading stage.

  Data loaded on the DB instance indicated by the vm.db_instance_address.

  Args:
    vm: The client VM that will issue the sysbench test.
    metadata: The PKB metadata to be passed along to the final results.

  Returns:
    results: A list of results of the data loading step.
  """
  results = []

  if not hasattr(vm, 'db_instance_address'):
    logging.error(
        'Prepare has likely failed, db_instance_address is not found.')
    raise DBStatusQueryError('RunSysbench: DB instance address not found.')

  # Create the sbtest database for Sysbench.
  # str(uuid.uuid4())[-8:]
  create_sbtest_db_cmd = ('mysql -h %s -u %s -p%s '
                          '-e \'create database sbtest;\'') % (
                              vm.db_instance_address,
                              vm.db_instance_master_user,
                              vm.db_instance_master_password)
  stdout, stderr = vm.RemoteCommand(create_sbtest_db_cmd)
  logging.info('sbtest db created, stdout is %s, stderr is %s',
               stdout, stderr)

  # Provision the Sysbench test based on the input flags (load data into DB)
  # Could take a long time if the data to be loaded is large.
  data_load_start_time = time.time()
  # Data loading is write only so need num_threads less than or equal to the
  # amount of tables.
  num_threads = min(metadata[MYSQL_SVC_OLTP_TABLES_COUNT],
                    metadata[SYSBENCH_THREAD_COUNT])
  tables_count = metadata[MYSQL_SVC_OLTP_TABLES_COUNT]
  table_size = metadata[MYSQL_SVC_OLTP_TABLE_SIZE]
  prepare_script_path = sysbench05plus.PREPARE_SCRIPT_PATH
  data_load_cmd_tokens = ['%s' % sysbench05plus.SYSBENCH05PLUS_PATH,
                          '--test=%s' % prepare_script_path,
                          '--mysql_svc_oltp_tables_count=%d' %
                          tables_count,
                          '--oltp-table-size=%d' %
                          table_size,
                          '--rand-init=%s' % RAND_INIT_ON,
                          '--num-threads=%d' %
                          num_threads,
                          '--mysql-user=%s' % vm.db_instance_master_user,
                          '--mysql-password="%s"' %
                          vm.db_instance_master_password,
                          '--mysql-host=%s' % vm.db_instance_address,
                          'run']
  data_load_cmd = ' '.join(data_load_cmd_tokens)

  # Sysbench output is in stdout, but we also get stderr just in case
  # something went wrong.
  stdout, stderr = vm.RobustRemoteCommand(data_load_cmd)
  load_duration = time.time() - data_load_start_time
  logging.info('It took %d seconds to finish the data loading step',
               load_duration)
  logging.info('data loading results: \n stdout is:\n%s\nstderr is\n%s',
               stdout, stderr)

  results.append(sample.Sample(
      SYSBENCH_RESULT_NAME_DATA_LOAD,
      load_duration,
      SECONDS_UNIT,
      metadata))

  return results


def _RDSParseDBInstanceStatus(json_response):
  """Parses a JSON response from an RDS DB status query command.

  Args:
    json_response: The response from the DB status query command in JSON.

  Returns:
    A list of sample.Sample objects.
  """
  status = ''
  # Sometimes you look for 'DBInstance', some times you need to look for
  # 'DBInstances' and then take the first element
  if 'DBInstance' in json_response:
    status = json_response['DBInstance']['DBInstanceStatus']
  else:
    if 'DBInstances' in json_response:
      status = json_response['DBInstances'][0]['DBInstanceStatus']

  return status


class RDSMySQLBenchmark(object):
  """MySQL benchmark based on the RDS service on AWS."""

  def Prepare(self, vm):
    """Prepares the DB and everything for the AWS-RDS provider.

    Args:
      vm: The VM to be used as the test client.
    """
    logging.info('Preparing MySQL Service benchmarks for RDS.')

    # TODO: Refactor the RDS DB instance creation and deletion logic out
    # to a new class called RDSDBInstance that Inherits from
    # perfkitbenchmarker.resource.BaseResource.
    # And do the same for GCP.

    # First is to create another subnet in the same VPC as the VM but in a
    # different zone. RDS requires two subnets in two different zones to create
    # a DB instance, EVEN IF you do not specify multi-AZ in your DB creation
    # request.

    # Get a list of zones and pick one that's different from the zone VM is in.
    new_subnet_zone = None
    self._ValidateSize(FLAGS.storage_size)
    get_zones_cmd = util.AWS_PREFIX + ['ec2', 'describe-availability-zones']
    stdout, _, _ = vm_util.IssueCommand(get_zones_cmd)
    response = json.loads(stdout)
    all_zones = response['AvailabilityZones']
    for zone in all_zones:
      if zone['ZoneName'] != vm.zone:
        new_subnet_zone = zone['ZoneName']
        break

    if new_subnet_zone is None:
      raise DBStatusQueryError('Cannot find a zone to create the required '
                               'second subnet for the DB instance.')

    # Now create a new subnet in the zone that's different from where the VM is
    logging.info('Creating a second subnet in zone %s', new_subnet_zone)
    new_subnet = aws_network.AwsSubnet(new_subnet_zone, vm.network.vpc.id,
                                       '10.0.1.0/24')
    new_subnet.Create()
    logging.info('Successfully created a new subnet, subnet id is: %s',
                 new_subnet.id)
    # Remember this so we can cleanup properly.
    vm.extra_subnet_for_db = new_subnet

    # Now we can create a new DB subnet group that has two subnets in it.
    db_subnet_group_name = 'pkb%s' % FLAGS.run_uri
    create_db_subnet_group_cmd = util.AWS_PREFIX + [
        'rds',
        'create-db-subnet-group',
        '--db-subnet-group-name', db_subnet_group_name,
        '--db-subnet-group-description', 'pkb_subnet_group_for_db',
        '--subnet-ids', vm.network.subnet.id, new_subnet.id]
    stdout, stderr, _ = vm_util.IssueCommand(create_db_subnet_group_cmd)
    logging.info('Created a DB subnet group, stdout is:\n%s\nstderr is:\n%s',
                 stdout, stderr)
    vm.db_subnet_group_name = db_subnet_group_name

    # open up tcp port 3306 in the VPC's security group, we need that to connect
    # to the DB.
    open_port_cmd = util.AWS_PREFIX + [
        'ec2',
        'authorize-security-group-ingress',
        '--group-id', vm.group_id,
        '--source-group', vm.group_id,
        '--protocol', 'tcp',
        '--port', MYSQL_PORT]
    stdout, stderr, _ = vm_util.IssueCommand(open_port_cmd)
    logging.info('Granted DB port ingress, stdout is:\n%s\nstderr is:\n%s',
                 stdout, stderr)

    # Finally, it's time to create the DB instance!
    vm.db_instance_id = 'pkb-DB-%s' % FLAGS.run_uri
    db_class = \
        RDS_CORE_TO_DB_CLASS_MAP['%s' % FLAGS.mysql_svc_db_instance_cores]
    vm.db_instance_master_user = MYSQL_ROOT_USER
    vm.db_instance_master_password = _GenerateRandomPassword()

    create_db_cmd = util.AWS_PREFIX + [
        'rds',
        'create-db-instance',
        '--db-instance-identifier', vm.db_instance_id,
        '--db-instance-class', db_class,
        '--engine', RDS_DB_ENGINE,
        '--engine-version', RDS_DB_ENGINE_VERSION,
        '--storage-type', RDS_DB_STORAGE_TYPE_GP2,
        '--allocated-storage', FLAGS.storage_size,
        '--vpc-security-group-ids', vm.group_id,
        '--master-username', vm.db_instance_master_user,
        '--master-user-password', vm.db_instance_master_password,
        '--availability-zone', vm.zone,
        '--db-subnet-group-name', vm.db_subnet_group_name]

    status_query_cmd = util.AWS_PREFIX + [
        'rds',
        'describe-db-instances',
        '--db-instance-id', vm.db_instance_id]

    stdout, stderr, _ = vm_util.IssueCommand(create_db_cmd)
    logging.info('Request to create the DB has been issued, stdout:\n%s\n'
                 'stderr:%s\n', stdout, stderr)
    response = json.loads(stdout)

    db_creation_status = _RDSParseDBInstanceStatus(response)

    for status_query_count in xrange(1, DB_STATUS_QUERY_LIMIT + 1):
      if db_creation_status == 'available':
        break

      if db_creation_status not in RDS_DB_CREATION_PENDING_STATUS:
        raise DBStatusQueryError('Invalid status in DB creation response. '
                                 ' stdout is\n%s, stderr is\n%s' % (
                                     stdout, stderr))

      logging.info('Querying db creation status, current state is %s, query '
                   'count is %d', db_creation_status, status_query_count)
      time.sleep(DB_STATUS_QUERY_INTERVAL)

      stdout, stderr, _ = vm_util.IssueCommand(status_query_cmd)
      response = json.loads(stdout)
      db_creation_status = _RDSParseDBInstanceStatus(response)
    else:
      raise DBStatusQueryError('DB creation timed-out, we have '
                               'waited at least %s * %s seconds.' % (
                                   DB_STATUS_QUERY_INTERVAL,
                                   DB_STATUS_QUERY_LIMIT))

    # We are good now, db has been created. Now get the endpoint address.
    # On RDS, you always connect with a DNS name, if you do that from a EC2 VM,
    # that DNS name will be resolved to an internal IP address of the DB.
    if 'DBInstance' in response:
      vm.db_instance_address = response['DBInstance']['Endpoint']['Address']
    else:
      if 'DBInstances' in response:
        vm.db_instance_address = \
            response['DBInstances'][0]['Endpoint']['Address']

    logging.info('Successfully created an RDS DB instance. Address is %s',
                 vm.db_instance_address)
    logging.info('Complete output is:\n %s', response)

  def _ValidateSize(self, size):
    """Validate flag for storage size and throw exception if invalid.

    AWS supports storage sizes from 1GB to 16TB currently.

    Args:
      size: (GB).
    """
    if size < 1 or size > 16000:
      raise StorageSizeFlagError('Storage size flag given is not valid. '
                                 'Must be between 1 and 16000 GB for AWS.')

  def Cleanup(self, vm):
    """Clean up RDS instances, cleanup the extra subnet created for the
       creation of the RDS instance.

    Args:
      vm: The VM that was used as the test client, which also stores states
          for clean-up.
    """

    # Now, we can delete the DB instance. vm.db_instance_id is the id to call.
    # We need to keep querying the status of the deletion here before we let
    # this go. RDS DB deletion takes some time to finish. And we have to
    # wait until this DB is deleted before we proceed because this DB holds
    # references to various other resources: subnet groups, subnets, vpc, etc.
    delete_db_cmd = util.AWS_PREFIX + [
        'rds',
        'delete-db-instance',
        '--db-instance-identifier', vm.db_instance_id,
        '--skip-final-snapshot']

    logging.info('Deleting db instance %s...', vm.db_instance_id)

    # Note below, the status of this deletion command is validated below in the
    # loop. both stdout and stderr are checked.
    stdout, stderr, _ = vm_util.IssueCommand(delete_db_cmd)
    logging.info('Request to delete the DB has been issued, stdout:\n%s\n'
                 'stderr:%s\n', stdout, stderr)

    status_query_cmd = util.AWS_PREFIX + [
        'rds',
        'describe-db-instances',
        '--db-instance-id', vm.db_instance_id]

    db_status = None
    for status_query_count in xrange(1, DB_STATUS_QUERY_LIMIT + 1):
      try:
        response = json.loads(stdout)
      except ValueError:
        # stdout cannot be parsed into json, it might simply be empty because
        # deletion has been completed.
        break

      db_status = _RDSParseDBInstanceStatus(response)
      if db_status == 'deleting':
        logging.info('DB is still in the deleting state, status_query_count '
                     'is %d', status_query_count)
        # Wait for a few seconds and query status
        time.sleep(DB_STATUS_QUERY_INTERVAL)
        stdout, stderr, _ = vm_util.IssueCommand(status_query_cmd)
      else:
        logging.info('DB deletion status is no longer in deleting, it is %s',
                     db_status)
        break
    else:
      logging.warn('DB is still in deleting state after long wait, bail.')

    db_instance_deletion_failed = False
    if db_status == 'deleted' or re.findall('DBInstanceNotFound', stderr):
      # Sometimes we get a 'deleted' status from DB status query command,
      # but even more times, the DB status query command would fail with
      # an "not found" error, both are positive confirmation that the DB has
      # been deleted.
      logging.info('DB has been successfully deleted, got confirmation.')
    else:
      # We did not get a positive confirmation that the DB is deleted even after
      # long wait, we have to bail. But we will log an error message, and
      # then raise an exception at the end of this function so this particular
      # run will show as a failed run to the user and allow them to examine
      # the logs
      db_instance_deletion_failed = True
      logging.error(
          'RDS DB instance %s failed to be deleted, we did not get '
          'final confirmation from stderr, which is:\n %s', vm.db_instance_id,
          stderr)

    if hasattr(vm, 'db_subnet_group_name'):
      delete_db_subnet_group_cmd = util.AWS_PREFIX + [
          'rds',
          'delete-db-subnet-group',
          '--db-subnet-group-name', vm.db_subnet_group_name]
      stdout, stderr, _ = vm_util.IssueCommand(delete_db_subnet_group_cmd)
      logging.info('Deleted the db subnet group. stdout is:\n%s, stderr: \n%s',
                   stdout, stderr)

    if hasattr(vm, 'extra_subnet_for_db'):
      vm.extra_subnet_for_db.Delete()

    if db_instance_deletion_failed:
      raise DBStatusQueryError('Failed to get confirmation of DB instance '
                               'deletion! Check the log for details!')


class GoogleCloudSQLBenchmark(object):
  """MySQL benchmark based on the Google Cloud SQL service."""

  def Prepare(self, vm):
    """Prepares the DB and everything for the provider GCP (Cloud SQL).

    Args:
      vm: The VM to be used as the test client
    """
    # TODO: Refactor the GCP Cloud SQL instance creation and deletion logic out
    # to a new class called GCPCloudSQLInstance that Inherits from
    # perfkitbenchmarker.resource.BaseResource.

    logging.info('Preparing MySQL Service benchmarks for Google Cloud SQL.')

    vm.db_instance_name = 'pkb%s' % FLAGS.run_uri
    self._ValidateSize(FLAGS.storage_size)
    db_tier = 'db-n1-standard-%s' % FLAGS.mysql_svc_db_instance_cores
    # Currently, we create DB instance in the same zone as the test VM.
    db_instance_zone = vm.zone
    # Currently GCP REQUIRES you to connect to the DB instance via external IP
    # (i.e., using external IPs of the DB instance AND the VM instance).
    authorized_network = '%s/32' % vm.ip_address
    # Please install gcloud component beta for this to work. See note in
    # module level docstring.
    # This is necessary only because creating a SQL instance with a non-default
    # storage size is in beta right now in gcloud. This can be removed when
    # this feature is part of the default components. See
    # https://cloud.google.com/sdk/gcloud/reference/beta/sql/instances/create
    # for more information. When this flag is allowed in the default gcloud
    # components the create_db_cmd below can be updated.
    create_db_cmd = [FLAGS.gcloud_path,
                     'beta',
                     'sql',
                     'instances',
                     'create', vm.db_instance_name,
                     '--quiet',
                     '--format=json',
                     '--async',
                     '--activation-policy=ALWAYS',
                     '--assign-ip',
                     '--authorized-networks=%s' % authorized_network,
                     '--backup-start-time=%s' % DEFAULT_BACKUP_START_TIME,
                     '--enable-bin-log',
                     '--tier=%s' % db_tier,
                     '--gce-zone=%s' % db_instance_zone,
                     '--database-version=%s' % GCP_MY_SQL_VERSION,
                     '--pricing-plan=%s' % GCP_PRICING_PLAN,
                     '--storage-size=%d' % FLAGS.storage_size]

    stdout, _, _ = vm_util.IssueCommand(create_db_cmd)
    logging.info('Create SQL instance completed. Stdout:\n%s', stdout)

    status_query_cmd = [FLAGS.gcloud_path,
                        'sql',
                        'instances',
                        'describe', vm.db_instance_name,
                        '--format', 'json']

    stdout, _, _ = vm_util.IssueCommand(status_query_cmd)
    response = json.loads(stdout)

    query_count = 1
    while True:
      state = response['state']
      if state is None:
        raise ValueError('Cannot parse response from status query command. '
                         'The state is missing. stdout is %s' % stdout)

      if state == 'RUNNABLE':
        break
      else:
        if query_count > DB_STATUS_QUERY_LIMIT:
          raise DBStatusQueryError('DB creation timed-out, we have '
                                   'waited at least %s * %s seconds.' % (
                                       DB_STATUS_QUERY_INTERVAL,
                                       DB_STATUS_QUERY_LIMIT))

        logging.info('Querying db creation status, current state is %s, query '
                     'count is %d', state, query_count)
        time.sleep(DB_STATUS_QUERY_INTERVAL)

        stdout, _, _ = vm_util.IssueCommand(status_query_cmd)
        response = json.loads(stdout)
        query_count += 1

    logging.info('Successfully created the DB instance. Complete response is '
                 '%s', response)

    vm.db_instance_address = response['ipAddresses'][0]['ipAddress']
    logging.info('DB IP address is: %s', vm.db_instance_address)

    # Set the root password to a common one that can be referred to in common
    # code across providers.
    vm.db_instance_master_user = MYSQL_ROOT_USER
    vm.db_instance_master_password = _GenerateRandomPassword()
    set_password_cmd = [FLAGS.gcloud_path,
                        'sql',
                        'instances',
                        'set-root-password',
                        vm.db_instance_name,
                        '--password', vm.db_instance_master_password]
    stdout, stderr, _ = vm_util.IssueCommand(set_password_cmd)
    logging.info('Set root password completed. Stdout:\n%s\nStderr:\n%s',
                 stdout, stderr)

  def _ValidateSize(self, size):
    """Validate flag for storage size and throw exception if invalid.

    GCP supports storage sizes from 1GB to 64TB currently.

    Args:
      size: (GB).
    """
    if size < 1 or size > 64000:
      raise StorageSizeFlagError('Storage size flag is not valid. Must'
                                 ' be between 1 and 64000 GB for GCP.')

  def Cleanup(self, vm):
    if hasattr(vm, 'db_instance_name'):
      delete_db_cmd = [FLAGS.gcloud_path,
                       'sql',
                       'instances',
                       'delete', vm.db_instance_name,
                       '--quiet']

      stdout, stderr, status = vm_util.IssueCommand(delete_db_cmd)
      logging.info('DB cleanup command issued, stdout is %s, stderr is %s '
                   'status is %s', stdout, stderr, status)
    else:
      logging.info('db_instance_name does not exist, no need to cleanup.')


MYSQL_SERVICE_BENCHMARK_DICTIONARY = {
    providers.GCP: GoogleCloudSQLBenchmark(),
    providers.AWS: RDSMySQLBenchmark()}

# Needs to be a global variable so the data loading results will persist
# from Prepare to Run stage when called together.
DATA_LOADING_RESULTS = []


def Prepare(benchmark_spec):
  """Prepare the MySQL DB Instances, configures it.

     Prepare the client test VM, installs SysBench, configures it.

  Args:
    benchmark_spec: The benchmark specification. Contains all data that is
        required to run the benchmark.
  """
  # We would like to always cleanup server side states.
  # If we don't set this, our cleanup function will only be called when the VM
  # is static VM, but we have server side states to cleanup regardless of the
  # VM type.

  benchmark_spec.always_call_cleanup = True

  vms = benchmark_spec.vms

  # Setup common test tools required on the client VM
  vms[0].Install('sysbench05plus')

  benchmark_spec.mysql_svc_oltp_tables_count = FLAGS.mysql_svc_oltp_tables_count
  benchmark_spec.mysql_svc_oltp_table_size = FLAGS.mysql_svc_oltp_table_size

  # Prepare service specific states (create DB instance, configure it, etc)
  MYSQL_SERVICE_BENCHMARK_DICTIONARY[FLAGS.cloud].Prepare(vms[0])

  metadata = {
      MYSQL_SVC_OLTP_TABLES_COUNT: benchmark_spec.mysql_svc_oltp_tables_count,
      MYSQL_SVC_OLTP_TABLE_SIZE: benchmark_spec.mysql_svc_oltp_table_size,
      MYSQL_SVC_DB_INSTANCE_CORES: FLAGS.mysql_svc_db_instance_cores,
      SYSBENCH_WARMUP_SECONDS: FLAGS.sysbench_warmup_seconds,
      SYSBENCH_RUN_SECONDS: FLAGS.sysbench_run_seconds,
      SYSBENCH_THREAD_COUNT: FLAGS.sysbench_thread_count,
      SYSBENCH_LATENCY_PERCENTILE: FLAGS.sysbench_latency_percentile,
      SYSBENCH_REPORT_INTERVAL: FLAGS.sysbench_report_interval
  }
  DATA_LOADING_RESULTS = _PrepareSysbench(vms[0], metadata)
  print DATA_LOADING_RESULTS


def Run(benchmark_spec):
  """Run the MySQL Service benchmark and publish results.

  Args:
    benchmark_spec: The benchmark specification. Contains all data that is
        required to run the benchmark.

  Returns:
    Results.
  """
  logging.info('Start benchmarking MySQL Service, '
               'Cloud Provider is %s.', FLAGS.cloud)
  vms = benchmark_spec.vms
  metadata = {
      MYSQL_SVC_OLTP_TABLES_COUNT: benchmark_spec.mysql_svc_oltp_tables_count,
      MYSQL_SVC_OLTP_TABLE_SIZE: benchmark_spec.mysql_svc_oltp_table_size,
      MYSQL_SVC_DB_INSTANCE_CORES: FLAGS.mysql_svc_db_instance_cores,
      SYSBENCH_WARMUP_SECONDS: FLAGS.sysbench_warmup_seconds,
      SYSBENCH_RUN_SECONDS: FLAGS.sysbench_run_seconds,
      SYSBENCH_THREAD_COUNT: FLAGS.sysbench_thread_count,
      SYSBENCH_LATENCY_PERCENTILE: FLAGS.sysbench_latency_percentile,
      SYSBENCH_REPORT_INTERVAL: FLAGS.sysbench_report_interval
  }

  # The run phase is common across providers. The VMs[0] object contains all
  # information and states necessary to carry out the run.
  results = _RunSysbench(vms[0], metadata)
  print results
  return results


def Cleanup(benchmark_spec):
  """Clean up MySQL Service benchmark related states on server and client.

  Args:
    benchmark_spec: The benchmark specification. Contains all data that is
        required to run the benchmark.
  """
  vms = benchmark_spec.vms
  MYSQL_SERVICE_BENCHMARK_DICTIONARY[FLAGS.cloud].Cleanup(vms[0])<|MERGE_RESOLUTION|>--- conflicted
+++ resolved
@@ -58,18 +58,11 @@
 from perfkitbenchmarker.providers.aws import util
 from perfkitbenchmarker.linux_packages import sysbench05plus
 
-<<<<<<< HEAD
 
 MYSQL_SVC_OLTP_TABLES_COUNT = 'mysql_svc_oltp_tables_count'
 MYSQL_SVC_OLTP_TABLE_SIZE = 'mysql_svc_oltp_table_size'
 MYSQL_SVC_DB_INSTANCE_CORES = 'mysql_svc_db_instance_cores'
 SYSBENCH_WARMUP_SECONDS = 'sysbench_warmup_seconds'
-=======
-MYSQL_SVC_OLTP_TABLES_COUNT = 'mysql_svc_oltp_tables_count'
-MYSQL_SVC_OLTP_TABLE_SIZE = 'mysql_svc_oltp_table_size'
-MYSQL_SVC_DB_INSTANCE_CORES = 'mysql_svc_db_instance_cores'
-SYSBENCH_WARM_UP_SECONDS = 'sysbench_warm_up_seconds'
->>>>>>> fdabf721
 SYSBENCH_RUN_SECONDS = 'sysbench_run_seconds'
 SYSBENCH_THREAD_COUNT = 'sysbench_thread_count'
 SYSBENCH_LATENCY_PERCENTILE = 'sysbench_latency_percentile'
@@ -84,11 +77,7 @@
                      'The number of tables used in sysbench oltp.lua tests')
 flags.DEFINE_integer(MYSQL_SVC_OLTP_TABLE_SIZE, 100000,
                      'The number of rows of each table used in the oltp tests')
-<<<<<<< HEAD
 flags.DEFINE_integer(SYSBENCH_WARMUP_SECONDS, 120,
-=======
-flags.DEFINE_integer(SYSBENCH_WARM_UP_SECONDS, 120,
->>>>>>> fdabf721
                      'The duration of the warmup run in which results are '
                      'discarded, in seconds.')
 flags.DEFINE_integer(SYSBENCH_RUN_SECONDS, 480,
