--- conflicted
+++ resolved
@@ -112,7 +112,7 @@
   master_vm = vms[0]
   logging.info('Installing CUDA Toolkit 8.0 on %s', master_vm)
   master_vm.Install('cuda_toolkit_8')
-  benchmark_spec.tf_num_gpus = cuda_toolkit_8.QueryNumberOfGpus(master_vm)
+  benchmark_spec.num_gpus = cuda_toolkit_8.QueryNumberOfGpus(master_vm)
   master_vm.Install('cudnn')
   master_vm.Install('tensorflow')
 
@@ -128,17 +128,6 @@
   """
   metadata = dict()
   metadata.update(cuda_toolkit_8.GetMetadataFromFlags())
-<<<<<<< HEAD
-  metadata['tf_model'] = benchmark_spec.tf_model
-  metadata['tf_num_gpus'] = benchmark_spec.tf_num_gpus
-  metadata['tf_data_name'] = benchmark_spec.tf_data_name
-  metadata['tf_batch_size'] = benchmark_spec.tf_batch_size
-  metadata['tf_variable_update'] = benchmark_spec.tf_variable_update
-  metadata['tf_local_parameter_device'] = (
-      benchmark_spec.tf_local_parameter_device)
-  metadata['tf_use_nccl'] = benchmark_spec.tf_use_nccl
-  metadata['tf_distortions'] = benchmark_spec.tf_distortions
-=======
   metadata['model'] = benchmark_spec.model
   metadata['num_gpus'] = benchmark_spec.num_gpus
   metadata['data_name'] = benchmark_spec.data_name
@@ -147,7 +136,6 @@
   metadata['local_parameter_device'] = benchmark_spec.local_parameter_device
   metadata['use_nccl'] = benchmark_spec.use_nccl
   metadata['distortions'] = benchmark_spec.distortions
->>>>>>> 31521205
   return metadata
 
 
@@ -226,16 +214,6 @@
       'python tf_cnn_benchmarks.py --local_parameter_device=%s --num_gpus=%s '
       '--batch_size=%s --model=%s --data_name=%s --variable_update=%s '
       '--nccl=%s --distortions=%s') % (
-<<<<<<< HEAD
-          benchmark_spec.tf_local_parameter_device,
-          benchmark_spec.tf_num_gpus,
-          benchmark_spec.tf_batch_size,
-          benchmark_spec.tf_model,
-          benchmark_spec.tf_data_name,
-          benchmark_spec.tf_variable_update,
-          benchmark_spec.tf_use_nccl,
-          benchmark_spec.tf_distortions)
-=======
           benchmark_spec.local_parameter_device,
           benchmark_spec.num_gpus,
           benchmark_spec.batch_size,
@@ -244,7 +222,6 @@
           benchmark_spec.variable_update,
           benchmark_spec.use_nccl,
           benchmark_spec.distortions)
->>>>>>> 31521205
   run_command = 'cd %s && %s %s' % (tf_cnn_benchmark_dir,
                                     _GetEnvironmentVars(master_vm),
                                     tf_cnn_benchmark_cmd)
