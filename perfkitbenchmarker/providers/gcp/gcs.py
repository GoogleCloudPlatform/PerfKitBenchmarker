# Copyright 2016 PerfKitBenchmarker Authors. All rights reserved.
#
# Licensed under the Apache License, Version 2.0 (the "License");
# you may not use this file except in compliance with the License.
# You may obtain a copy of the License at
#
#   http://www.apache.org/licenses/LICENSE-2.0
#
# Unless required by applicable law or agreed to in writing, software
# distributed under the License is distributed on an "AS IS" BASIS,
# WITHOUT WARRANTIES OR CONDITIONS OF ANY KIND, either express or implied.
# See the License for the specific language governing permissions and
# limitations under the License.

"""Contains classes/functions related to Google Cloud Storage."""

import logging
import ntpath
import os
import posixpath
import re
from absl import flags
from perfkitbenchmarker import errors
from perfkitbenchmarker import linux_packages
from perfkitbenchmarker import object_storage_service
from perfkitbenchmarker import os_types
from perfkitbenchmarker import providers
from perfkitbenchmarker import temp_dir
from perfkitbenchmarker import vm_util

_DEFAULT_GCP_SERVICE_KEY_FILE = 'gcp_credentials.json'
DEFAULT_GCP_REGION = 'us-central1'
GCLOUD_CONFIG_PATH = '.config/gcloud'
GCS_CLIENT_PYTHON = 'python'
GCS_CLIENT_BOTO = 'boto'

flags.DEFINE_string('google_cloud_sdk_version', None,
                    'Use a particular version of the Google Cloud SDK, e.g.: '
                    '103.0.0')
flags.DEFINE_enum('gcs_client', GCS_CLIENT_BOTO,
                  [GCS_CLIENT_PYTHON, GCS_CLIENT_BOTO],
                  'The GCS client library to use (default boto).')

FLAGS = flags.FLAGS


class GoogleCloudStorageService(object_storage_service.ObjectStorageService):
  """Interface to Google Cloud Storage."""

  STORAGE_NAME = providers.GCP

  def PrepareService(self, location):
    self.location = location or DEFAULT_GCP_REGION

  def MakeBucket(self, bucket, raise_on_failure=True):
    command = ['/usr/bin/gsutil', 'mb']
    if self.location:
      command.extend(['-l', self.location])
    if self.location and '-' in self.location:
      # regional buckets
      command.extend(['-c', 'regional'])
    elif FLAGS.object_storage_storage_class is not None:
      command.extend(['-c', FLAGS.object_storage_storage_class])
    if FLAGS.project:
      command.extend(['-p', FLAGS.project])
    command.extend(['gs://%s' % bucket])

    _, stderr, ret_code = vm_util.IssueCommand(command, raise_on_failure=False)
    if ret_code and raise_on_failure:
      raise errors.Benchmarks.BucketCreationError(stderr)

  def Copy(self, src_url, dst_url):
    """See base class."""
    vm_util.IssueCommand(['/usr/bin/gsutil', 'cp', src_url, dst_url])

  def CopyToBucket(self, src_path, bucket, object_path):
    """See base class."""
    dst_url = self.MakeRemoteCliDownloadUrl(bucket, object_path)
    vm_util.IssueCommand(['/usr/bin/gsutil', 'cp', src_path, dst_url])

  def MakeRemoteCliDownloadUrl(self, bucket, object_path):
    """See base class."""
    path = posixpath.join(bucket, object_path)
    return 'gs://' + path

  def GenerateCliDownloadFileCommand(self, src_url, local_path):
    """See base class."""
    return '/usr/bin/gsutil cp "%s" "%s"' % (src_url, local_path)

  def List(self, bucket):
    """See base class."""
<<<<<<< HEAD
    stdout, _, _ = vm_util.IssueCommand(['/usr/bin/gsutil', 'ls', buckets])
=======
    # Full URI is required by gsutil.
    if not bucket.startswith('gs://'):
      bucket = 'gs://' + bucket
    stdout, _, _ = vm_util.IssueCommand(['gsutil', 'ls', bucket])
>>>>>>> d0d6a819
    return stdout

  def ListTopLevelSubfolders(self, bucket):
    """Lists the top level folders (not files) in a bucket.

    Each folder is returned as its full uri, eg. "gs://pkbtpch1/customer/", so
    just the folder name is extracted. When there's more than one, splitting
    on the newline returns a final blank row, so blank values are skipped.

    Args:
      bucket: Name of the bucket to list the top level subfolders of.

    Returns:
      A list of top level subfolder names. Can be empty if there are no folders.
    """
    return [
        obj.split('/')[-2].strip()
        for obj in self.List(bucket).split('\n')
        if obj and obj.endswith('/')
    ]

  @vm_util.Retry()
  def DeleteBucket(self, bucket):
    # We want to retry rm and rb together because it's possible that
    # we issue rm followed by rb, but then rb fails because the
    # metadata store isn't consistent and the server that handles the
    # rb thinks there are still objects in the bucket. It's also
    # possible for rm to fail because the metadata store is
    # inconsistent and rm doesn't find all objects, so can't delete
    # them all.
    self.EmptyBucket(bucket)

    def _bucket_not_found(stdout, stderr, retcode):
      del stdout  # unused

      return retcode and 'BucketNotFoundException' in stderr

    vm_util.IssueCommand(['/usr/bin/gsutil', 'rb', 'gs://%s' % bucket],
                         suppress_failure=_bucket_not_found)

  def EmptyBucket(self, bucket):
    # Ignore failures here and retry in DeleteBucket.  See more comments there.
    vm_util.IssueCommand(
        ['/usr/bin/gsutil', '-m', 'rm', '-r',
         'gs://%s/*' % bucket], raise_on_failure=False)

  def ChmodBucket(self, account, access, bucket):
    """Updates access control lists.

    Args:
      account: string, the user to be granted.
      access: string, the permission to be granted.
      bucket: string, the name of the bucket to change
    """
    vm_util.IssueCommand([
        '/usr/bin/gsutil', 'acl', 'ch', '-u',
        '{account}:{access}'.format(account=account, access=access),
        'gs://{}'.format(bucket)])

  @classmethod
  def AcquireWritePermissionsWindows(cls, vm):
    """Prepare boto file on a remote Windows instance.

    If the boto file specifies a service key file, copy that service key file to
    the VM and modify the .boto file on the VM to point to the copied file.

    Args:
      vm: gce virtual machine object.
    """
    boto_src = object_storage_service.FindBotoFile()
    boto_des = ntpath.join(vm.home_dir, posixpath.basename(boto_src))
    stdout, _ = vm.RemoteCommand(f'Test-Path {boto_des}')
    if 'True' in stdout:
      return
    with open(boto_src) as f:
      boto_contents = f.read()
    match = re.search(r'gs_service_key_file\s*=\s*(.*)', boto_contents)
    if match:
      service_key_src = match.group(1)
      service_key_des = ntpath.join(vm.home_dir,
                                    posixpath.basename(service_key_src))
      boto_src = cls._PrepareGcsServiceKey(vm, boto_src, service_key_src,
                                           service_key_des)
    vm.PushFile(boto_src, boto_des)

  @classmethod
  def AcquireWritePermissionsLinux(cls, vm):
    """Prepare boto file on a remote Linux instance.

    If the boto file specifies a service key file, copy that service key file to
    the VM and modify the .boto file on the VM to point to the copied file.

    Args:
      vm: gce virtual machine object.
    """
    vm_pwd, _ = vm.RemoteCommand('pwd')
    home_dir = vm_pwd.strip()
    boto_src = object_storage_service.FindBotoFile()
    boto_des = posixpath.join(home_dir, posixpath.basename(boto_src))
    if vm.TryRemoteCommand(f'test -f {boto_des}'):
      return
    with open(boto_src) as f:
      boto_contents = f.read()
    match = re.search(r'gs_service_key_file\s*=\s*(.*)', boto_contents)
    if match:
      service_key_src = match.group(1)
      service_key_des = posixpath.join(home_dir,
                                       posixpath.basename(service_key_src))
      boto_src = cls._PrepareGcsServiceKey(vm, boto_src, service_key_src,
                                           service_key_des)
    vm.PushFile(boto_src, boto_des)

  @classmethod
  def _PrepareGcsServiceKey(cls, vm, boto_src, service_key_src,
                            service_key_des):
    """Copy GS service key file to remote VM and update key path in boto file.

    Args:
      vm: gce virtual machine object.
      boto_src: string, the boto file path in local machine.
      service_key_src: string, the gs service key file in local machine.
      service_key_des: string, the gs service key file in remote VM.

    Returns:
      The updated boto file path.
    """
    vm.PushFile(service_key_src, service_key_des)
    key = 'gs_service_key_file'
    with open(boto_src, 'r') as src_file:
      boto_path = os.path.join(temp_dir.GetRunDirPath(),
                               posixpath.basename(boto_src))
      with open(boto_path, 'w') as des_file:
        for line in src_file:
          if line.startswith(f'{key} = '):
            des_file.write(f'{key} = {service_key_des}\n')
          else:
            des_file.write(line)
    return boto_path

  def PrepareVM(self, vm):
    vm.Install('wget')
    # Unfortunately there isn't one URL scheme that works for both
    # versioned archives and "always get the latest version".
    if FLAGS.google_cloud_sdk_version is not None:
      sdk_file = ('google-cloud-sdk-%s-linux-x86_64.tar.gz' %
                  FLAGS.google_cloud_sdk_version)
      sdk_url = 'https://storage.googleapis.com/cloud-sdk-release/' + sdk_file
    else:
      sdk_file = 'google-cloud-sdk.tar.gz'
      sdk_url = 'https://dl.google.com/dl/cloudsdk/release/' + sdk_file
    vm.RemoteCommand('wget ' + sdk_url)
    vm.RemoteCommand('tar xvf ' + sdk_file)
    # Versioned and unversioned archives both unzip to a folder called
    # 'google-cloud-sdk'.
    vm.RemoteCommand('bash ./google-cloud-sdk/install.sh '
                     '--disable-installation-options '
                     '--usage-report=false '
                     '--rc-path=.bash_profile '
                     '--path-update=true '
                     '--bash-completion=true')
    vm.Install('google_cloud_storage')

    vm.RemoteCommand('mkdir -p .config')

    if FLAGS.gcs_client == GCS_CLIENT_BOTO:
      if vm.BASE_OS_TYPE == os_types.WINDOWS:
        self.AcquireWritePermissionsWindows(vm)
      else:
        self.AcquireWritePermissionsLinux(vm)
      vm.Install('gcs_boto_plugin')

    vm.gsutil_path, _ = vm.RemoteCommand('which gsutil', login_shell=True)
    vm.gsutil_path = vm.gsutil_path.split()[0]

    # Detect if we need to install crcmod for gcp.
    # See "gsutil help crc" for details.
    raw_result, _ = vm.RemoteCommand('%s version -l' % vm.gsutil_path)
    logging.info('gsutil version -l raw result is %s', raw_result)
    search_string = 'compiled crcmod: True'
    result_string = re.findall(search_string, raw_result)
    if not result_string:
      logging.info('compiled crcmod is not available, installing now...')
      try:
        # Try uninstall first just in case there is a pure python version of
        # crcmod on the system already, this is required by gsutil doc:
        # https://cloud.google.com/storage/docs/
        # gsutil/addlhelp/CRC32CandInstallingcrcmod
        vm.Uninstall('crcmod')
      except errors.VirtualMachine.RemoteCommandError:
        logging.info('pip uninstall crcmod failed, could be normal if crcmod '
                     'is not available at all.')
      vm.Install('crcmod')
      vm.installed_crcmod = True
    else:
      logging.info('compiled crcmod is available, not installing again.')
      vm.installed_crcmod = False

  def CleanupVM(self, vm):
    vm.RemoveFile('google-cloud-sdk')
    vm.RemoveFile(GCLOUD_CONFIG_PATH)
    if FLAGS.gcs_client == GCS_CLIENT_BOTO:
      vm.RemoveFile(object_storage_service.DEFAULT_BOTO_LOCATION)
      vm.Uninstall('gcs_boto_plugin')

  def CLIUploadDirectory(self, vm, directory, files, bucket):
    return vm.RemoteCommand(
        'time %s -m cp %s/* gs://%s/' % (
            vm.gsutil_path, directory, bucket))

  def CLIDownloadBucket(self, vm, bucket, objects, dest):
    return vm.RemoteCommand(
        'time %s -m cp gs://%s/* %s' % (vm.gsutil_path, bucket, dest))

  def Metadata(self, vm):
    metadata = {
        'pkb_installed_crcmod': vm.installed_crcmod,
        'gcs_client': str(FLAGS.gcs_client)
    }
    if FLAGS.gcs_client == GCS_CLIENT_BOTO:
      metadata.update({
          object_storage_service.BOTO_LIB_VERSION:
              linux_packages.GetPipPackageVersion(vm, 'boto')
      })
    return metadata

  def APIScriptArgs(self):
    return ['--gcs_client=' + str(FLAGS.gcs_client)]

  @classmethod
  def APIScriptFiles(cls):
    return ['gcs.py', 'gcs_boto.py']<|MERGE_RESOLUTION|>--- conflicted
+++ resolved
@@ -89,14 +89,7 @@
 
   def List(self, bucket):
     """See base class."""
-<<<<<<< HEAD
     stdout, _, _ = vm_util.IssueCommand(['/usr/bin/gsutil', 'ls', buckets])
-=======
-    # Full URI is required by gsutil.
-    if not bucket.startswith('gs://'):
-      bucket = 'gs://' + bucket
-    stdout, _, _ = vm_util.IssueCommand(['gsutil', 'ls', bucket])
->>>>>>> d0d6a819
     return stdout
 
   def ListTopLevelSubfolders(self, bucket):
