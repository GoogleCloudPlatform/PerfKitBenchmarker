# Copyright 2017 PerfKitBenchmarker Authors. All rights reserved.
#
# Licensed under the Apache License, Version 2.0 (the "License");
# you may not use this file except in compliance with the License.
# You may obtain a copy of the License at
#
#   http://www.apache.org/licenses/LICENSE-2.0
#
# Unless required by applicable law or agreed to in writing, software
# distributed under the License is distributed on an "AS IS" BASIS,
# WITHOUT WARRANTIES OR CONDITIONS OF ANY KIND, either express or implied.
# See the License for the specific language governing permissions and
# limitations under the License.
"""Module containing class for GCP's Dataflow service.

Use this module for running Dataflow jobs from compiled jar files.

No Clusters can be created or destroyed, since it is a managed solution
See details at: https://cloud.google.com/dataflow/
"""

import datetime
import functools
import json
import logging
import os
import re
import time

from absl import flags
from google.cloud import monitoring_v3
from google.cloud.monitoring_v3 import types
from perfkitbenchmarker import beam_benchmark_helper
from perfkitbenchmarker import dpb_service
from perfkitbenchmarker import errors
from perfkitbenchmarker import providers
from perfkitbenchmarker import temp_dir
from perfkitbenchmarker import vm_util
from perfkitbenchmarker.providers.gcp import gcs
from perfkitbenchmarker.providers.gcp import util

flags.DEFINE_string(
    'dpb_dataflow_temp_location', None,
    'Cloud Storage path for Dataflow to stage most temporary files. If unset, '
    'PKB will create a bucket and put them under the "temp/" directory.')
flags.DEFINE_string(
    'dpb_dataflow_staging_location', None,
    'Google Cloud Storage bucket for Dataflow to stage the binary files. If '
    'unset PKB will create a bucket and stage the files under the "staging/" '
    'directory.')
flags.DEFINE_string('dpb_dataflow_runner', 'DataflowRunner',
                    'Flag to specify the pipeline runner at runtime.')
flags.DEFINE_string('dpb_dataflow_sdk', None,
                    'SDK used to build the Dataflow executable. The latest sdk '
                    'will be used by default.')
flags.DEFINE_multi_string('dpb_dataflow_additional_args', [], 'Additional '
                          'arguments which should be passed to Dataflow job.')
flags.DEFINE_integer('dpb_dataflow_timeout', 300,
                     'The default timeout for Dataflow job.')
flags.DEFINE_string(
    'dpb_dataflow_service_account_key', None,
    'GCS path to service account to run Dataflow jobs.')


flags.register_validator(
    'dpb_dataflow_service_account_key',
    lambda value: value is None or value.startswith('gs://'),
    message='--dpb_dataflow_service_account_key must be a GCS path.')

FLAGS = flags.FLAGS

DATAFLOW_WC_INPUT = 'gs://dataflow-samples/shakespeare/kinglear.txt'
DATAFLOW_EXECUTABLE = 'java'

# Compute Engine CPU Monitoring API has up to 4 minute delay.
# See https://cloud.google.com/monitoring/api/metrics_gcp#gcp-compute
CPU_API_DELAY_MINUTES = 4
CPU_API_DELAY_SECONDS = CPU_API_DELAY_MINUTES * 60
# Dataflow Monitoring API has up to 3 minute delay.
# See https://cloud.google.com/monitoring/api/metrics_gcp#gcp-dataflow
DATAFLOW_METRICS_DELAY_MINUTES = 3
DATAFLOW_METRICS_DELAY_SECONDS = DATAFLOW_METRICS_DELAY_MINUTES * 60

DATAFLOW_TYPE_BATCH = 'batch'
DATAFLOW_TYPE_STREAMING = 'streaming'

METRIC_TYPE_COUNTER = 'counter'
METRIC_TYPE_DISTRIBUTION = 'distribution'

# Dataflow resources cost factors (showing us-central-1 pricing).
# See https://cloud.google.com/dataflow/pricing#pricing-details
VCPU_PER_HR_BATCH = 0.056
VCPU_PER_HR_STREAMING = 0.069
MEM_PER_GB_HR_BATCH = 0.003557
MEM_PER_GB_HR_STREAMING = 0.0035557
PD_PER_GB_HR = 0.000054
PD_SSD_PER_GB_HR = 0.000298


class GcpDpbDataflow(dpb_service.BaseDpbService):
  """Object representing GCP Dataflow Service.

  Requires a local java installation to run Dataflow.
  """

  CLOUD = providers.GCP
  SERVICE_TYPE = 'dataflow'

  def __init__(self, dpb_service_spec):
    super(GcpDpbDataflow, self).__init__(dpb_service_spec)
    self.dpb_service_type = self.SERVICE_TYPE
    self.project = FLAGS.project
    self.job_id = None
    self.job_metrics = None
    if not self.dpb_service_zone:
      raise errors.Setup.InvalidSetupError(
          'dpb_service_zone must be provided, for provisioning.')
    self.region = util.GetRegionFromZone(self.dpb_service_zone)
    self.storage_service = gcs.GoogleCloudStorageService()
    self.storage_service.PrepareService(location=self.region)
    self.persistent_fs_prefix = 'gs://'

  def _GetTempLocation(self) -> str:
    if FLAGS.dpb_dataflow_temp_location is None:
      return f'gs://{self.bucket}/temp/'
    return FLAGS.dpb_dataflow_temp_location

  def _GetStagingLocation(self) -> str:
    if FLAGS.dpb_dataflow_staging_location is None:
      return f'gs://{self.bucket}/staging/'
    return FLAGS.dpb_dataflow_staging_location

  @staticmethod
  def CheckPrerequisites(benchmark_config):
    del benchmark_config  # Unused
    if FLAGS.dpb_job_jarfile and FLAGS.dpb_job_jarfile.startswith('gs://'):
      return
    if not FLAGS.dpb_job_jarfile or not os.path.exists(FLAGS.dpb_job_jarfile):
      raise errors.Config.InvalidValue('Job jar missing.')
    if not vm_util.ExecutableOnPath(DATAFLOW_EXECUTABLE):
      raise errors.Setup.MissingExecutableError(
          'Could not find required executable "%s"' % DATAFLOW_EXECUTABLE)

  def _Create(self):
    """See base class."""
    if FLAGS.dpb_dataflow_service_account_key:
      self._local_service_account_path = os.path.join(
          temp_dir.GetRunDirPath(), 'sak.json')
      self.storage_service.Copy(
          FLAGS.dpb_dataflow_service_account_key,
          self._local_service_account_path)

  def _Delete(self):
    """See base class."""
    pass

  # TODO(saksena): Make this actually follow the contract or better yet delete
  # this class.
  def SubmitJob(
      self,
      jarfile='',
      classname=None,
      job_poll_interval=None,
      job_arguments=None,
      job_stdout_file=None,
      job_type=None):
    """See base class."""

    if job_type == self.BEAM_JOB_TYPE:
      full_cmd, base_dir = beam_benchmark_helper.BuildBeamCommand(
          self.spec, classname, job_arguments)
      _, _, retcode = vm_util.IssueCommand(
          full_cmd,
          cwd=base_dir,
          timeout=FLAGS.beam_it_timeout,
          raise_on_failure=False)
      assert retcode == 0, 'Integration Test Failed.'
      return

    worker_machine_type = self.spec.worker_group.vm_spec.machine_type
    num_workers = self.spec.worker_count
    max_num_workers = self.spec.worker_count
    if (self.spec.worker_group.disk_spec and
        self.spec.worker_group.disk_spec.disk_size is not None):
      disk_size_gb = self.spec.worker_group.disk_spec.disk_size
    elif self.spec.worker_group.vm_spec.boot_disk_size is not None:
      disk_size_gb = self.spec.worker_group.vm_spec.boot_disk_size
    else:
      disk_size_gb = None

    cmd = []
    cmd.append(DATAFLOW_EXECUTABLE)

    cmd.append('-cp')
    cmd.append(jarfile)

    cmd.append(classname)
    cmd += job_arguments

    cmd.append(f'--gcpTempLocation={self._GetTempLocation()}')
    cmd.append(f'--stagingLocation={self._GetStagingLocation()}')
    cmd.append(f'--runner={FLAGS.dpb_dataflow_runner}')
    if not FLAGS.dpb_wordcount_out_base:
      base_out = self._GetStagingLocation()
    else:
      base_out = f'gs://{FLAGS.dpb_wordcount_out_base}'
    cmd.append(f'--output={os.path.join(base_out, "output")}')

    region = util.GetRegionFromZone(FLAGS.dpb_service_zone)
    cmd.append('--region={}'.format(region))
    cmd.append('--workerMachineType={}'.format(worker_machine_type))
    cmd.append('--numWorkers={}'.format(num_workers))
    cmd.append('--maxNumWorkers={}'.format(max_num_workers))

    if disk_size_gb:
      cmd.append('--diskSizeGb={}'.format(disk_size_gb))
    cmd.append('--defaultWorkerLogLevel={}'.format(FLAGS.dpb_log_level))
    cmd.append('--project={}'.format(self.project))

    if FLAGS.dpb_dataflow_additional_args:
      cmd.extend(FLAGS.dpb_dataflow_additional_args)
<<<<<<< HEAD

    env = os.environ.copy()
    if FLAGS.dpb_dataflow_service_account_key:
      env['GOOGLE_APPLICATION_CREDENTIALS'] = self._local_service_account_path

    _, stderr, _ = vm_util.IssueCommand(
        cmd, timeout=FLAGS.dpb_dataflow_timeout, env=env)
=======
    _, stderr, _ = vm_util.IssueCommand(cmd, timeout=FLAGS.dpb_dataflow_timeout)
>>>>>>> d26ce22b

    # Parse output to retrieve submitted job ID
    match = re.search(r'Submitted job: (.\S*)', stderr)
    if not match:
      logging.warning(
          'Dataflow output in unexpected format. Failed to parse Dataflow job '
          'ID.')
      return

    self.job_id = match.group(1)
    logging.info('Dataflow job ID: %s', self.job_id)

  def GetMetadata(self):
    """Return a dictionary of the metadata for this cluster."""
    basic_data = super(GcpDpbDataflow, self).GetMetadata()
    basic_data['dpb_dataflow_runner'] = FLAGS.dpb_dataflow_runner
    basic_data['dpb_dataflow_sdk'] = FLAGS.dpb_dataflow_sdk
    basic_data['dpb_job_id'] = self.job_id
    return basic_data

  def GetJobStatus(self):
    cmd = util.GcloudCommand(self, 'dataflow', 'jobs', 'show', self.job_id)
    cmd.flags = {
        'project': self.project,
        'format': 'json',
    }

  @functools.cached_property
  def job_stats(self):
    """Collect series of relevant performance and cost stats."""
    stats = {}
    # vCPU-hr
    stats['total_vcpu_time'] = self.GetMetricValue('TotalVcpuTime') / 3600
    # GB-hr
    stats['total_mem_usage'] = self.GetMetricValue(
        'TotalMemoryUsage') / 1024 / 3600
    # GB-hr
    stats['total_pd_usage'] = self.GetMetricValue('TotalPdUsage') / 3600
    # TODO(user): retrieve BillableShuffleDataProcessed
    # and/or BillableStreamingDataProcessed when applicable
    return stats

  def CalculateCost(self, pricing_type=DATAFLOW_TYPE_BATCH):
    if pricing_type not in (DATAFLOW_TYPE_BATCH, DATAFLOW_TYPE_STREAMING):
      raise ValueError(
          f'Invalid type provided to CalculateCost(): {pricing_type}')

    # For some reason, pytype doesn't play well with functools.cached_property
    # pytype: disable=unsupported-operands
    total_vcpu_time = self.job_stats['total_vcpu_time']
    total_mem_usage = self.job_stats['total_mem_usage']
    total_pd_usage = self.job_stats['total_pd_usage']
    # pytype: enable=unsupported-operands

    cost = 0
    if pricing_type == DATAFLOW_TYPE_BATCH:
      cost += total_vcpu_time * VCPU_PER_HR_BATCH
      cost += total_mem_usage * MEM_PER_GB_HR_BATCH
    else:
      cost += total_vcpu_time * VCPU_PER_HR_STREAMING
      cost += total_mem_usage * MEM_PER_GB_HR_STREAMING

    cost += total_pd_usage * PD_PER_GB_HR
    # TODO(user): Add cost related to per-GB data processed by Dataflow
    #  Shuffle (for batch) or Streaming Engine (for streaming) when applicable
    return cost

  def _PullJobMetrics(self, force_refresh=False):
    """Retrieve and cache all job metrics from Dataflow API."""
    # Skip if job metrics is already populated unless force_refresh is True
    if self.job_metrics is not None and not force_refresh:
      return
    # Raise exception if job id not available
    if self.job_id is None:
      raise Exception('Unable to pull job metrics. Job ID not available')

    cmd = util.GcloudCommand(self, 'dataflow', 'metrics',
                             'list', self.job_id)
    cmd.use_alpha_gcloud = True
    cmd.flags = {
        'project': self.project,
        'region': util.GetRegionFromZone(FLAGS.dpb_service_zone),
        'format': 'json',
    }
    stdout, _, _ = cmd.Issue()
    results = json.loads(stdout)

    counters = {}
    distributions = {}
    for metric in results:
      if 'scalar' in metric:
        counters[metric['name']['name']] = int(metric['scalar'])
      elif 'distribution' in metric:
        distributions[metric['name']['name']] = metric['distribution']
      else:
        logging.warning('Unfamiliar metric type found: %s', metric)

    self.job_metrics = {
        METRIC_TYPE_COUNTER: counters,
        METRIC_TYPE_DISTRIBUTION: distributions,
    }

  def GetMetricValue(self, name, metric_type=METRIC_TYPE_COUNTER):
    """Get value of a job's metric.

    Args:
      name: The name of the metric.
      metric_type: Either METRIC_TYPE_COUNTER or METRIC_TYPE_DISTRIBUTION.

    Returns:
      An int if metric is of type counter or a dict if metric is of
      type distribution. The dictionary contains keys such as
      count/max/mean/min/sum.
    """
    if metric_type not in (METRIC_TYPE_COUNTER, METRIC_TYPE_DISTRIBUTION):
      raise ValueError(
          f'Invalid type provided to GetMetricValue(): {metric_type}')

    if self.job_metrics is None:
      self._PullJobMetrics()

    return self.job_metrics[metric_type][name]

  def GetAvgCpuUtilization(
      self, start_time: datetime.datetime, end_time: datetime.datetime):
    """Get average cpu utilization across all pipeline workers.

    Args:
      start_time: datetime specifying the beginning of the time interval.
      end_time: datetime specifying the end of the time interval.

    Returns:
      Average value across time interval
    """
    client = monitoring_v3.MetricServiceClient()
    project_name = f'projects/{self.project}'

    now_seconds = int(time.time())
    end_time_seconds = int(end_time.timestamp())
    # Cpu metrics data can take up to 240 seconds to appear
    if (now_seconds - end_time_seconds) < CPU_API_DELAY_SECONDS:
      logging.info(
          'Waiting for CPU metrics to be available (up to 4 minutes)...')
      time.sleep(CPU_API_DELAY_SECONDS - (now_seconds - end_time_seconds))

    interval = types.TimeInterval()
    # Shift TZ of datetime arguments since FromDatetime() assumes UTC
    # See
    # https://googleapis.dev/python/protobuf/latest/google/protobuf/timestamp_pb2.html#google.protobuf.timestamp_pb2.Timestamp.FromDatetime
    interval.start_time.FromDatetime(
        start_time.astimezone(datetime.timezone.utc))
    interval.end_time.FromDatetime(
        end_time.astimezone(datetime.timezone.utc))

    api_filter = (
        'metric.type = "compute.googleapis.com/instance/cpu/utilization" '
        f'AND resource.labels.project_id = "{self.project}" '
        f'AND metadata.user_labels.dataflow_job_id = "{self.job_id}" ')

    aggregation = types.Aggregation(
        alignment_period={'seconds': 60},  # 1 minute
        per_series_aligner=types.Aggregation.Aligner.ALIGN_MEAN,
        cross_series_reducer=types.Aggregation.Reducer.REDUCE_MEAN,
        group_by_fields=['resource.instance_id'],
    )

    results = client.list_time_series(
        name=project_name,
        filter_=api_filter,
        interval=interval,
        view=monitoring_v3.enums.ListTimeSeriesRequest.TimeSeriesView.FULL,
        aggregation=aggregation,
    )

    if not results:
      logging.warning(
          'No monitoring data found. Unable to calculate avg CPU utilization.')
      return None

    # Multiply fractional cpu util by 100 to display a percentage usage
    # TODO(odiego): Handle edge case where _GetAvgValueFromTimeSeries returns
    # None.
    return round(self._GetAvgValueFromTimeSeries(results) * 100, 2)

  def GetMaxOutputThroughput(
      self, ptransform: str,
      start_time: datetime.datetime, end_time: datetime.datetime):
    """Get max throughput from a particular pTransform during job run interval.

    Args:
      ptransform: name of pipeline's PTransform to get output throughput from.
      start_time: datetime specifying the beginning of the time interval.
      end_time: datetime specifying the end of the time interval.

    Returns:
      Max value across time interval
    """
    client = monitoring_v3.MetricServiceClient()
    project_name = f'projects/{self.project}'

    now_seconds = int(time.time())
    end_time_seconds = int(end_time.timestamp())
    # Dataflow metrics data can take up to 180 seconds to appear
    if (now_seconds - end_time_seconds) < DATAFLOW_METRICS_DELAY_SECONDS:
      logging.info(
          'Waiting for Dataflow metrics to be available (up to 3 minutes)...')
      time.sleep(
          DATAFLOW_METRICS_DELAY_SECONDS - (now_seconds - end_time_seconds))

    interval = types.TimeInterval()
    # Shift TZ of datetime arguments since FromDatetime() assumes UTC
    # See
    # https://googleapis.dev/python/protobuf/latest/google/protobuf/timestamp_pb2.html#google.protobuf.timestamp_pb2.Timestamp.FromDatetime
    interval.start_time.FromDatetime(
        start_time.astimezone(datetime.timezone.utc))
    interval.end_time.FromDatetime(
        end_time.astimezone(datetime.timezone.utc))

    api_filter = (
        'metric.type = "dataflow.googleapis.com/job/elements_produced_count" '
        f'AND resource.labels.project_id = "{self.project}" '
        f'AND metric.labels.job_id = "{self.job_id}" '
        f'AND metric.labels.ptransform = "{ptransform}" ')

    aggregation = types.Aggregation(
        alignment_period={'seconds': 60},  # 1 minute
        per_series_aligner=types.Aggregation.Aligner.ALIGN_RATE,
    )

    results = client.list_time_series(
        name=project_name,
        filter_=api_filter,
        interval=interval,
        view=monitoring_v3.enums.ListTimeSeriesRequest.TimeSeriesView.FULL,
        aggregation=aggregation,
    )

    if not results:
      logging.warning(
          'No monitoring data found. Unable to calculate max throughput.')
      return None

    return self._GetMaxValueFromTimeSeries(results)

  # TODO(rarsan): Consider move to separate class to deal specifically with
  # streaming pubsub input workloads
  def GetSubscriptionBacklogSize(self, subscription_name, interval_length=4):
    client = monitoring_v3.MetricServiceClient()
    project_name = f'projects/{self.project}'

    now = datetime.datetime.now(tz=datetime.timezone.utc)
    delta = datetime.timedelta(minutes=interval_length)

    interval = types.TimeInterval()
    interval.start_time.FromDatetime(now-delta)
    interval.end_time.FromDatetime(now)

    api_filter = (
        'metric.type = "pubsub.googleapis.com/subscription/'
        'num_undelivered_messages" '
        f'AND resource.labels.subscription_id = "{subscription_name}" ')

    results = client.list_time_series(
        name=project_name,
        filter_=api_filter,
        interval=interval,
        view=monitoring_v3.enums.ListTimeSeriesRequest.TimeSeriesView.FULL,
    )

    return round(self._GetLastValueFromTimeSeries(results), 2)

  def _GetAvgValueFromTimeSeries(
      self, time_series: types.ListTimeSeriesResponse):
    """Parses time series data and returns average across intervals.

    Args:
      time_series: time series data returned by monitoring.

    Returns:
      Average value across intervals
    """
    points = []
    for time_interval in time_series:
      for snapshot in time_interval.points:
        points.append(snapshot.value.double_value)

    if points:
      # Average over all minute intervals captured
      averaged = sum(points) / len(points)
      return averaged

    return None

  def _GetMaxValueFromTimeSeries(
      self, time_series: types.ListTimeSeriesResponse):
    """Parses time series data and returns maximum across intervals.

    Args:
      time_series: time series data returned by monitoring.

    Returns:
      Maximum value across intervals
    """
    points = []
    for time_interval in time_series:
      for snapshot in time_interval.points:
        points.append(snapshot.value.double_value)

    if points:
      # Max over all minute intervals captured
      max_rate = max(points)
      return max_rate

    return None

  def _GetLastValueFromTimeSeries(
      self, time_series: types.ListTimeSeriesResponse):
    """Parses time series data and returns last value in last interval.

    Args:
      time_series: time series data returned by monitoring.

    Returns:
      Last value across intervals
    """
    try:
      return list(time_series)[0].points[0].value.int64_value
    except IndexError:
      return None<|MERGE_RESOLUTION|>--- conflicted
+++ resolved
@@ -219,17 +219,12 @@
 
     if FLAGS.dpb_dataflow_additional_args:
       cmd.extend(FLAGS.dpb_dataflow_additional_args)
-<<<<<<< HEAD
-
     env = os.environ.copy()
     if FLAGS.dpb_dataflow_service_account_key:
       env['GOOGLE_APPLICATION_CREDENTIALS'] = self._local_service_account_path
 
     _, stderr, _ = vm_util.IssueCommand(
         cmd, timeout=FLAGS.dpb_dataflow_timeout, env=env)
-=======
-    _, stderr, _ = vm_util.IssueCommand(cmd, timeout=FLAGS.dpb_dataflow_timeout)
->>>>>>> d26ce22b
 
     # Parse output to retrieve submitted job ID
     match = re.search(r'Submitted job: (.\S*)', stderr)
@@ -474,7 +469,7 @@
 
     return self._GetMaxValueFromTimeSeries(results)
 
-  # TODO(rarsan): Consider move to separate class to deal specifically with
+  # TODO(user): Consider move to separate class to deal specifically with
   # streaming pubsub input workloads
   def GetSubscriptionBacklogSize(self, subscription_name, interval_length=4):
     client = monitoring_v3.MetricServiceClient()
