# Copyright 2014 PerfKitBenchmarker Authors. All rights reserved.
#
# Licensed under the Apache License, Version 2.0 (the "License");
# you may not use this file except in compliance with the License.
# You may obtain a copy of the License at
#
#   http://www.apache.org/licenses/LICENSE-2.0
#
# Unless required by applicable law or agreed to in writing, software
# distributed under the License is distributed on an "AS IS" BASIS,
# WITHOUT WARRANTIES OR CONDITIONS OF ANY KIND, either express or implied.
# See the License for the specific language governing permissions and
# limitations under the License.


"""Module containing classes related to GCE VM networking.

The Firewall class provides a way of opening VM ports. The Network class allows
VMs to communicate via internal ips and isolates PerfKitBenchmarker VMs from
others in the
same project. See https://developers.google.com/compute/docs/networking for
more information about GCE VM networking.
"""

from __future__ import absolute_import
from __future__ import division
from __future__ import print_function

import json
import threading
import collections
import logging
import uuid

from perfkitbenchmarker import flags, context, errors
from perfkitbenchmarker import network
from perfkitbenchmarker import providers
from perfkitbenchmarker import resource
from perfkitbenchmarker.providers.gcp import util
import six

FLAGS = flags.FLAGS
NETWORK_RANGE = '10.0.0.0/8'  # @TODO alias rfc1918 addys for single rule
NETWORK_RANGE2 = '192.168.0.0/16'
ALLOW_ALL = 'tcp:1-65535,udp:1-65535,icmp'


class GceVPNGW(network.BaseVPNGW):
  CLOUD = providers.GCP

  def __init__(self, name, network_name, region, cidr, project):
    super(GceVPNGW, self).__init__()

    self.forwarding_rules = {}
    self.tunnels = {}
    self.routes = {}
    self.ip_resource = None
    self.vpngw_resource = GceVPNGWResource(name, network_name, region, cidr, project)

    self.name = name
    self.network_name = network_name
    self.region = region
    self.cidr = cidr
    self.project = project

    self.ip_address = None
    self.created = False
#     self.suffix = collections.defaultdict(dict)  # @TODO remove - holds uuid tokens for naming/finding things (double dict)
    self.require_target_to_init = False
    self.routing = None
    self.psk = None

  def ConfigureTunnel(self, tunnel_config):
    network.BaseVPNGW.ConfigureTunnel(self, tunnel_config)
    logging.info('Configuring Tunnel with params:')
    logging.info(tunnel_config)

    # update tunnel_config if needed
    if self.name not in tunnel_config.endpoints:
      logging.info('tunnel_config: This endpoint isnt registered yet... %s' % self.name)
      tunnel_config.endpoints[self.name] = {}
      tunnel_config.endpoints[self.name]['is_configured'] = False
      tunnel_config.endpoints[self.name]['cidr'] = self.cidr
      tunnel_config.endpoints[self.name]['project'] = self.project
      tunnel_config.endpoints[self.name]['network_name'] = self.network_name
      tunnel_config.endpoints[self.name]['region'] = self.region
      tunnel_config.endpoints[self.name]['require_target_to_init'] = self.require_target_to_init

    # attach public IP to this GW if doesnt exist
    # and update tunnel_config if needed
    # requires project, region, name
    if not self.ip_address:
      if not self.ip_resource:
        self.ip_resource = GceIPAddress(self.project, self.region, self.name)
        self.ip_resource.Create()
      self.ip_address = self.ip_resource.ip_address
    if 'ip_address' not in tunnel_config.endpoints[self.name]:
      logging.info('tunnel_config: Configuring IP for %s' % self.name)
      tunnel_config.endpoints[self.name]['ip_address'] = self.ip_address
#       logging.info(tunnel_config)

    # configure forwarding
    # requires: -
    if len(self.forwarding_rules) == 3:
      logging.info('tunnel_config: Forwarding already configured, skipping')
    else:
      logging.info('tunnel_config: Setting up forwarding')
      self._SetupForwarding(tunnel_config)

    # Abort if we don't have a target info configured yet
    if len(tunnel_config.endpoints) < 2:
      logging.info('tunnel_config: Only found %d endpoints... waiting for target to configure' % len(tunnel_config.endpoints))
      return

    # Get target endpoint config key
    target_endpoint = [k for k in tunnel_config.endpoints.keys() if k not in self.name][0]

    # configure tunnel resources
    # requires: target_ip_address, IKE version (default 1),
    if 'ip_address' not in tunnel_config.endpoints[target_endpoint]:
      logging.info('tunnel_config: Target IP needed... waiting for target to configure')
      return
    if not hasattr(tunnel_config, 'psk'):
      logging.info('tunnel_config: PSK not provided... setting to runid')
      tunnel_config.psk = 'key' + FLAGS.run_uri
#     if 'suffix' not in tunnel_config.endpoints[self.name]:
#       tunnel_config.endpoints[self.name]['suffix'] = format(uuid.uuid4().fields[1], 'x')  # unique enough
#       logging.info('tunnel_config: setting suffix to %s, %s' % (tunnel_config.endpoints[self.name]['suffix'], type(tunnel_config.endpoints[self.name]['suffix'])))

#     if 'ike_version' not in tunnel_config.endpoints[self.name]:
#       tunnel_config.endpoints[self.name]['ike_version'] = '2'
    self._SetupTunnel(tunnel_config)

    # configure routing
    # requires: next_hop_tunnel_id, target_cidr,
    dest_cidr = tunnel_config.endpoints[target_endpoint].get('cidr')
#     logging.info('tunnel_config: dest_cidr- %s, %s, %s' % (dest_cidr, tunnel_config.endpoints[target_endpoint]['cidr'], dest_cidr.strip()))
    if not dest_cidr or not dest_cidr.strip():
      logging.info('tunnel_config: destination CIDR needed... waiting for target to configure')
      return
    self._SetupRouting(
        tunnel_config.suffix,
        tunnel_config.endpoints[self.name]['tunnel_id'],
        tunnel_config.endpoints[target_endpoint]['cidr'])

    tunnel_config.endpoints[self.name]['is_configured'] = True

  def IsTunnelReady(self, tunnel_id):
    return self.tunnels[tunnel_id].IsReady()

  def _SetupTunnel(self, tunnel_config):
    target_endpoint = [k for k in tunnel_config.endpoints.keys() if k not in self.name][0]
    project = tunnel_config.endpoints[self.name]['project']
    region = tunnel_config.endpoints[self.name]['region']
    vpngw_id = self.name
    target_ip = tunnel_config.endpoints[target_endpoint]['ip_address']
    psk = tunnel_config.psk
    ike_version = tunnel_config.ike_version
    suffix = tunnel_config.suffix
    name = 'tun-' + self.name + '-' + suffix
    if name not in self.tunnels:
      self.tunnels[name] = GceStaticTunnel(project, region, name, vpngw_id, target_ip, ike_version, psk)
      self.tunnels[name].Create()
      tunnel_config.endpoints[self.name]['tunnel_id'] = name

  def _SetupForwarding(self, tunnel_config):
    """Create IPSec forwarding rules
    Forwards ESP protocol, and UDP 500/4500 for tunnel setup

    Args:
      source_gw: The BaseVPN object to add forwarding rules to.
    """
    if len(self.forwarding_rules) == 3:
      return  # backout if already set

#     self.suffix[suffix]['fr_suffix'] = self.region + '-' + suffix
#     # GCP doesnt like uppercase names?!?
#     fr_UDP500_name = ('fr-udp500-%s-%s' %
#                       (self.suffix[suffix]['fr_suffix'], FLAGS.run_uri))
#     fr_UDP4500_name = ('fr-udp4500-%s-%s' %
#                        (self.suffix[suffix]['fr_suffix'], FLAGS.run_uri))
#     fr_ESP_name = ('fr-esp-%s-%s' %
#                    (self.suffix[suffix]['fr_suffix'], FLAGS.run_uri))
    suffix = tunnel_config.suffix
    # GCP doesnt like uppercase names?!?
    fr_UDP500_name = ('fr-udp500-%s-%s' %
                      (suffix, FLAGS.run_uri))
    fr_UDP4500_name = ('fr-udp4500-%s-%s' %
                       (suffix, FLAGS.run_uri))
    fr_ESP_name = ('fr-esp-%s-%s' %
                   (suffix, FLAGS.run_uri))

    # with self._lock:
    if fr_UDP500_name not in self.forwarding_rules:
      fr_UDP500 = GceForwardingRule(
          fr_UDP500_name, 'UDP', self, 500)
      self.forwarding_rules[fr_UDP500_name] = fr_UDP500
      fr_UDP500.Create()
    if fr_UDP4500_name not in self.forwarding_rules:
      fr_UDP4500 = GceForwardingRule(
          fr_UDP4500_name, 'UDP', self, 4500)
      self.forwarding_rules[fr_UDP4500_name] = fr_UDP4500
      fr_UDP4500.Create()
    if fr_ESP_name not in self.forwarding_rules:
      fr_ESP = GceForwardingRule(
          fr_ESP_name, 'ESP', self)
      self.forwarding_rules[fr_ESP_name] = fr_ESP
      fr_ESP.Create()

  def _SetupRouting(self, suffix, next_hop_tun, dest_cidr):
    """Create IPSec routing rules between the source gw and the target gw.

    Args:
      target_gw: The VPNGW object to point routing rules at.
    """

    route_name = 'route-' + self.name + '-' + suffix
    if route_name not in self.routes:
      self.routes[route_name] = GceRoute(route_name, dest_cidr, self.network_name, next_hop_tun, self.region, self.project, self.region)
      self.routes[route_name].Create()

  def Create(self):
    """Creates the actual VPNGW."""
    benchmark_spec = context.GetThreadBenchmarkSpec()
    if benchmark_spec is None:
      raise errors.Error('GetNetwork called in a thread without a '
                         'BenchmarkSpec.')
    # with self._lock:
    if self.created:
      return
    if self.vpngw_resource:
      self.vpngw_resource.Create()
    key = self.name
    # with benchmark_spec.vpngws_lock:
    if key not in benchmark_spec.vpngws:
      benchmark_spec.vpngws[key] = self

    self.created = True
    return benchmark_spec.vpngws[key]

  def Delete(self):
    """Deletes the actual VPNGW."""
    if self.ip_resource:
      self.ip_resource.Delete()

    if self.tunnels:
      for tun in self.tunnels:
        self.tunnels[tun].Delete()

    if self.forwarding_rules:
      for fr in self.forwarding_rules:
        self.forwarding_rules[fr].Delete()

    if self.routes:
      for route in self.routes:
        self.routes[route].Delete()

    if self.vpngw_resource:
      self.vpngw_resource.Delete()

    self.created = False


class GceVPNGWResource(resource.BaseResource):

  def __init__(self, name, network_name, region, cidr, project):
    super(GceVPNGWResource, self).__init__()
    self.name = name
    self.network_name = network_name
    self.region = region
    self.cidr = cidr
    self.project = project

  def _Create(self):
    cmd = util.GcloudCommand(self, 'compute', 'target-vpn-gateways', 'create',
                             self.name)
    cmd.flags['network'] = self.network_name
    cmd.flags['region'] = self.region
    cmd.Issue()

  def _Exists(self):
    cmd = util.GcloudCommand(self, 'compute', 'target-vpn-gateways', 'describe',
                             self.name)
    cmd.flags['region'] = self.region
    _, _, retcode = cmd.Issue(suppress_warning=True)
    return not retcode

  def _Delete(self):
    cmd = util.GcloudCommand(self, 'compute', 'target-vpn-gateways', 'delete',
                             self.name)
    cmd.flags['region'] = self.region
    cmd.Issue()


class GceIPAddress(resource.BaseResource):

  def __init__(self, project, region, name):
    super(GceIPAddress, self).__init__()
    self.project = project
    self.region = region
    self.name = name
    self.ip_address = None

  def _Create(self):
    """ Allocates a public IP for the VPN GW """
    cmd = util.GcloudCommand(self, 'compute', 'addresses', 'create', self.name)
    cmd.flags['region'] = self.region
    cmd.Issue()

  def _PostCreate(self):
    cmd = util.GcloudCommand(self, 'compute', 'addresses', 'describe', self.name)
    cmd.flags['region'] = self.region
    cmd.flags['format'] = 'value(address)'
    stdout, _, _ = cmd.Issue()
    self.ip_address = stdout.encode('ascii', 'ignore').rstrip()

  def _Delete(self):
    """ Deletes a public IP for the VPN GW """
    cmd = util.GcloudCommand(self, 'compute', 'addresses', 'delete', self.name)
    cmd.flags['region'] = self.region
    cmd.Issue()

  def _Exists(self):
    """Returns True if the IP address exists."""
    cmd = util.GcloudCommand(self, 'compute', 'addresses', 'describe',
                             self.name)
    cmd.flags['region'] = self.region
    _, _, retcode = cmd.Issue(suppress_warning=True)
    return not retcode


class GceStaticTunnel(resource.BaseResource):
  """An object representing a GCE Tunnel."""

  def __init__(self, project, region, name, vpngw_id, target_ip, ike_version, psk):
    super(GceStaticTunnel, self).__init__()
    self.project = project
    self.region = region
    self.name = name
    self.vpngw_id = vpngw_id
    self.target_ip = target_ip
    self.ike_version = ike_version
    self.psk = psk

  def _Create(self):
    """Creates the Tunnel."""
    cmd = util.GcloudCommand(self, 'compute', 'vpn-tunnels', 'create', self.name)
    cmd.flags['peer-address'] = self.target_ip
    cmd.flags['target-vpn-gateway'] = self.vpngw_id
    cmd.flags['ike-version'] = self.ike_version
    cmd.flags['local-traffic-selector'] = '0.0.0.0/0'
    cmd.flags['remote-traffic-selector'] = '0.0.0.0/0'
    cmd.flags['shared-secret'] = self.psk
    cmd.flags['region'] = self.region
    cmd.Issue()

  def _Delete(self):
    """Delete IPSec tunnel
    """
    cmd = util.GcloudCommand(self, 'compute', 'vpn-tunnels', 'delete', self.name)
    cmd.flags['region'] = self.region
    cmd.Issue()

  def _Exists(self):
    """Returns True if the tunnel exists."""
    cmd = util.GcloudCommand(self, 'compute', 'vpn-tunnels', 'describe', self.name)
    cmd.flags['region'] = self.region
    _, _, retcode = cmd.Issue(suppress_warning=True)
    return not retcode

  def IsReady(self):
    cmd = util.GcloudCommand(self, 'compute', 'vpn-tunnels', 'describe', self.name)
    cmd.flags['region'] = self.region
    response = cmd.Issue(suppress_warning=True)
#     logging.info('GCP Tunnel Status: %s' % repr(response))
    return 'established' in str(response).lower()


class GceRoute(resource.BaseResource):
  """An object representing a GCE Route."""

  def __init__(self, route_name, dest_cidr, network_name, next_hop_tun, next_hop_region, project, region):
    super(GceRoute, self).__init__()
    self.name = route_name
    self.dest_cidr = dest_cidr
    self.next_hop_region = next_hop_region
    self.next_hop_tun = next_hop_tun
    self.network_name = network_name
    self.project = project
    self.region = region

  def _Create(self):
    """Creates the Route."""
    cmd = util.GcloudCommand(self, 'compute', 'routes', 'create', self.name)
    cmd.flags['destination-range'] = self.dest_cidr
    cmd.flags['network'] = self.network_name
    cmd.flags['next-hop-vpn-tunnel'] = self.next_hop_tun
    cmd.flags['next-hop-vpn-tunnel-region'] = self.next_hop_region
    cmd.Issue()
#     return self.id

  def _Delete(self):
    """Delete route

    Args:
      route: The route name to delete
    """
    cmd = util.GcloudCommand(self, 'compute', 'routes', 'delete', self.name)
    cmd.Issue()

  def _Exists(self):
    """Returns True if the Route exists."""
    cmd = util.GcloudCommand(self, 'compute', 'routes', 'describe',
                             self.name)
    _, _, retcode = cmd.Issue(suppress_warning=True)
    return not retcode


class GceForwardingRule(resource.BaseResource):
  """An object representing a GCE Forwarding Rule."""

  def __init__(self, name, protocol, src_vpngw, port=None):
    super(GceForwardingRule, self).__init__()
    self.name = name
    self.protocol = protocol
    self.port = port
    self.target_name = src_vpngw.name
    self.target_ip = src_vpngw.ip_address
    self.src_region = src_vpngw.region
    self.project = src_vpngw.project

  def __eq__(self, other):
    """Defines equality to make comparison easy."""
    return (self.name == other.name and
            self.protocol == other.protocol and
            self.port == other.port and
            self.target_name == other.target_name and
            self.target_ip == other.target_ip and
            self.src_region == other.src_region)

  def _Create(self):
    """Creates the Forwarding Rule."""
    cmd = util.GcloudCommand(self, 'compute', 'forwarding-rules', 'create',
                             self.name)
    cmd.flags['ip-protocol'] = self.protocol
    if self.port:
      cmd.flags['ports'] = self.port
    cmd.flags['address'] = self.target_ip
    cmd.flags['target-vpn-gateway'] = self.target_name
    cmd.flags['region'] = self.src_region
    cmd.Issue()

  def _Delete(self):
    """Deletes the Forwarding Rule."""
    cmd = util.GcloudCommand(self, 'compute', 'forwarding-rules', 'delete',
                             self.name)
    cmd.flags['region'] = self.src_region
    cmd.Issue()

  def _Exists(self):
    """Returns True if the Forwarding Rule exists."""
    cmd = util.GcloudCommand(self, 'compute', 'forwarding-rules', 'describe',
                             self.name)
    cmd.flags['region'] = self.src_region
    _, _, retcode = cmd.Issue(suppress_warning=True)
    return not retcode


class GceFirewallRule(resource.BaseResource):
  """An object representing a GCE Firewall Rule."""

  def __init__(self, name, project, allow, network_name, source_range=None):
    super(GceFirewallRule, self).__init__()
    self.name = name
    self.project = project
    self.allow = allow
    self.network_name = network_name
    self.source_range = source_range

  def __eq__(self, other):
    """Defines equality to make comparison easy."""
    return (self.name == other.name and
            self.allow == other.allow and
            self.project == other.project and
            self.network_name == other.network_name and
            self.source_range == other.source_range)

  def _Create(self):
    """Creates the Firewall Rule."""
    cmd = util.GcloudCommand(self, 'compute', 'firewall-rules', 'create',
                             self.name)
    cmd.flags['allow'] = self.allow
    cmd.flags['network'] = self.network_name
    if self.source_range:
      cmd.flags['source-ranges'] = self.source_range
    cmd.Issue()

  def _Delete(self):
    """Deletes the Firewall Rule."""
    cmd = util.GcloudCommand(self, 'compute', 'firewall-rules', 'delete',
                             self.name)
    cmd.Issue()

  def _Exists(self):
    """Returns True if the Firewall Rule exists."""
    cmd = util.GcloudCommand(self, 'compute', 'firewall-rules', 'describe',
                             self.name)
    _, _, retcode = cmd.Issue(suppress_warning=True)
    return not retcode


class GceFirewall(network.BaseFirewall):
  """An object representing the GCE Firewall."""

  CLOUD = providers.GCP

  def __init__(self):
    """Initialize GCE firewall class."""
    self._lock = threading.Lock()
    self.firewall_rules = {}

  def AllowPort(self, vm, start_port, end_port=None, source_range=None):
    """Opens a port on the firewall.

    Args:
      vm: The BaseVirtualMachine object to open the port for.
      start_port: The first local port to open in a range.
      end_port: The last local port to open in a range. If None, only start_port
        will be opened.
      source_range: List of source CIDRs to allow for this port. If none, all
        sources are allowed.
    """
    if vm.is_static:
      return
    if source_range:
      source_range = ','.join(source_range)
    with self._lock:
      if end_port is None:
        end_port = start_port
<<<<<<< HEAD
      firewall_name = ('perfkit-firewall-%s-%s-%d-%d' %
                       (vm.zone, FLAGS.run_uri, start_port, end_port))
      key = (vm.project, vm.zone, start_port, end_port)
=======
      firewall_name = ('perfkit-firewall-%s-%d-%d' %
                       (FLAGS.run_uri, start_port, end_port))
      key = (vm.project, start_port, end_port, source_range)
>>>>>>> 0beaa77e
      if key in self.firewall_rules:
        return
      allow = ','.join('{0}:{1}-{2}'.format(protocol, start_port, end_port)
                       for protocol in ('tcp', 'udp'))
      firewall_rule = GceFirewallRule(
          firewall_name, vm.project, allow,
          vm.network.network_resource.name, source_range)
      self.firewall_rules[key] = firewall_rule
      firewall_rule.Create()

  def DisallowAllPorts(self):
    """Closes all ports on the firewall."""
    for firewall_rule in six.itervalues(self.firewall_rules):
      firewall_rule.Delete()


class GceNetworkSpec(network.BaseNetworkSpec):

  def __init__(self, project=None, **kwargs):
    """Initializes the GceNetworkSpec.

    Args:
      project: The project for which the Network should be created.
      **kwargs: Additional key word arguments passed to BaseNetworkSpec.
    """
    super(GceNetworkSpec, self).__init__(**kwargs)
    self.project = project


class GceNetworkResource(resource.BaseResource):
  """Object representing a GCE Network resource."""

  def __init__(self, name, mode, project):
    super(GceNetworkResource, self).__init__()
    self.name = name
    self.mode = mode
    self.project = project

  def _Create(self):
    """Creates the Network resource."""
    cmd = util.GcloudCommand(self, 'compute', 'networks', 'create', self.name)
    cmd.flags['subnet-mode'] = self.mode
    cmd.Issue()

  def _Delete(self):
    """Deletes the Network resource."""
    if FLAGS.gce_firewall_rules_clean_all:
      for firewall_rule in self._GetAllFirewallRules():
        firewall_rule.Delete()

    cmd = util.GcloudCommand(self, 'compute', 'networks', 'delete', self.name)
    cmd.Issue()

  def _Exists(self):
    """Returns True if the Network resource exists."""
    cmd = util.GcloudCommand(self, 'compute', 'networks', 'describe', self.name)
    _, _, retcode = cmd.Issue(suppress_warning=True)
    return not retcode

  def _GetAllFirewallRules(self):
    """Returns all the firewall rules that use the network."""
    cmd = util.GcloudCommand(self, 'compute', 'firewall-rules', 'list')
    cmd.flags['filter'] = 'network=%s' % self.name

    stdout, _, _ = cmd.Issue(suppress_warning=True)
    result = json.loads(stdout)
    return [GceFirewallRule(entry['name'], self.project, ALLOW_ALL, self.name,
                            NETWORK_RANGE) for entry in result]


class GceSubnetResource(resource.BaseResource):

  def __init__(self, name, network_name, region, addr_range, project):
    super(GceSubnetResource, self).__init__()
    self.name = name
    self.network_name = network_name
    self.region = region
    self.addr_range = addr_range
    self.project = project

  def _Create(self):
    cmd = util.GcloudCommand(self, 'compute', 'networks', 'subnets', 'create',
                             self.name)
    cmd.flags['network'] = self.network_name
    cmd.flags['region'] = self.region
    cmd.flags['range'] = self.addr_range
    cmd.Issue()

  def _Exists(self):
    cmd = util.GcloudCommand(self, 'compute', 'networks', 'subnets', 'describe',
                             self.name)
<<<<<<< HEAD
    cmd.flags['region'] = self.region
=======
    if self.region:
      cmd.flags['region'] = self.region
>>>>>>> 0beaa77e
    _, _, retcode = cmd.Issue(suppress_warning=True)
    return not retcode

  def _Delete(self):
    cmd = util.GcloudCommand(self, 'compute', 'networks', 'subnets', 'delete',
                             self.name)
<<<<<<< HEAD
    cmd.flags['region'] = self.region
=======
    if self.region:
      cmd.flags['region'] = self.region
>>>>>>> 0beaa77e
    cmd.Issue()


class GceNetwork(network.BaseNetwork):
  """Object representing a GCE Network."""

  CLOUD = providers.GCP

  def __init__(self, network_spec):
    super(GceNetwork, self).__init__(network_spec)
    self.project = network_spec.project
    name = FLAGS.gce_network_name or 'vpnpkb-network-%s' % FLAGS.run_uri
    self.vpngw = {}

    # add support for zone, cidr, and separate networks
    if network_spec.zone and network_spec.cidr:
      name = FLAGS.gce_network_name or 'pkb-vpnnetwork-%s-%s' % (network_spec.zone, FLAGS.run_uri)
      FLAGS.gce_subnet_region = util.GetRegionFromZone(network_spec.zone)
      FLAGS.gce_subnet_addr = network_spec.cidr

    mode = 'auto' if FLAGS.gce_subnet_region is None else 'custom'
    self.network_resource = GceNetworkResource(name, mode, self.project)
    if FLAGS.gce_subnet_region is None:
      self.subnet_resource = None
    else:
      #  do we need distinct subnet_name? subnets duplicate network_name now
      #  subnet_name = FLAGS.gce_subnet_name or 'pkb-subnet-%s' % FLAGS.run_uri
      self.subnet_resource = GceSubnetResource(name, name,
                                               FLAGS.gce_subnet_region,
                                               FLAGS.gce_subnet_addr,
                                               self.project)

    firewall_name = 'default-internal-%s' % FLAGS.run_uri
    # allow 192.168.0.0/16 addresses
    firewall_name2 = 'default-internal2-%s' % FLAGS.run_uri
    # add support for zone, cidr, and separate networks
    # @TODO alias RFC1918 private networks in a single rule
    if network_spec.zone and network_spec.cidr:
      firewall_name = 'default-internal-%s-%s' % (network_spec.zone, FLAGS.run_uri)
      firewall_name2 = 'default-internal2-%s-%s' % (network_spec.zone, FLAGS.run_uri)
      self.NETWORK_RANGE = network_spec.cidr
    self.default_firewall_rule = GceFirewallRule(
        firewall_name, self.project, ALLOW_ALL, name, NETWORK_RANGE)
    self.default_firewall_rule2 = GceFirewallRule(
        firewall_name2, self.project, ALLOW_ALL, name, NETWORK_RANGE2)
    # add VPNGW to the network
    if network_spec.zone and network_spec.cidr and FLAGS.use_vpn:
      for gwnum in range(0, FLAGS.vpn_service_gateway_count):
        vpngw_name = 'vpngw-%s-%s-%s' % (
            util.GetRegionFromZone(network_spec.zone), gwnum, FLAGS.run_uri)
        self.vpngw[vpngw_name] = GceVPNGW(
            vpngw_name, name, util.GetRegionFromZone(network_spec.zone),
            network_spec.cidr, self.project)

  @staticmethod
  def _GetNetworkSpecFromVm(vm):
    """Returns a BaseNetworkSpec created from VM attributes."""
    return GceNetworkSpec(project=vm.project, zone=vm.zone, cidr=vm.cidr)

  @classmethod
  def _GetKeyFromNetworkSpec(cls, spec):
    """Returns a key used to register Network instances."""
    if spec.zone and spec.cidr:
      return (cls.CLOUD, spec.project, spec.zone)
    return (cls.CLOUD, spec.project)

  def Create(self):
    """Creates the actual network."""
    if not FLAGS.gce_network_name:
      self.network_resource.Create()
      if self.subnet_resource:
        self.subnet_resource.Create()
      self.default_firewall_rule.Create()
      self.default_firewall_rule2.Create()
      if getattr(self, 'vpngw', False):
        for gw in self.vpngw:
          self.vpngw[gw].Create()

  def Delete(self):
    """Deletes the actual network."""
    if not FLAGS.gce_network_name:
      if getattr(self, 'vpngw', False):
        for gw in self.vpngw:
          self.vpngw[gw].Delete()
      self.default_firewall_rule.Delete()
      self.default_firewall_rule2.Delete()
      if self.subnet_resource:
        self.subnet_resource.Delete()
#       if getattr(self, 'vpngw', False):
#         for gw in self.vpngw:
#           self.vpngw[gw].Delete()
      self.network_resource.Delete()<|MERGE_RESOLUTION|>--- conflicted
+++ resolved
@@ -11,8 +11,6 @@
 # WITHOUT WARRANTIES OR CONDITIONS OF ANY KIND, either express or implied.
 # See the License for the specific language governing permissions and
 # limitations under the License.
-
-
 """Module containing classes related to GCE VM networking.
 
 The Firewall class provides a way of opening VM ports. The Network class allows
@@ -32,7 +30,7 @@
 import logging
 import uuid
 
-from perfkitbenchmarker import flags, context, errors
+from perfkitbenchmarker import flags
 from perfkitbenchmarker import network
 from perfkitbenchmarker import providers
 from perfkitbenchmarker import resource
@@ -537,15 +535,9 @@
     with self._lock:
       if end_port is None:
         end_port = start_port
-<<<<<<< HEAD
       firewall_name = ('perfkit-firewall-%s-%s-%d-%d' %
                        (vm.zone, FLAGS.run_uri, start_port, end_port))
-      key = (vm.project, vm.zone, start_port, end_port)
-=======
-      firewall_name = ('perfkit-firewall-%s-%d-%d' %
-                       (FLAGS.run_uri, start_port, end_port))
-      key = (vm.project, start_port, end_port, source_range)
->>>>>>> 0beaa77e
+      key = (vm.project, vm.zone, start_port, end_port, source_range)
       if key in self.firewall_rules:
         return
       allow = ','.join('{0}:{1}-{2}'.format(protocol, start_port, end_port)
@@ -637,24 +629,16 @@
   def _Exists(self):
     cmd = util.GcloudCommand(self, 'compute', 'networks', 'subnets', 'describe',
                              self.name)
-<<<<<<< HEAD
-    cmd.flags['region'] = self.region
-=======
     if self.region:
       cmd.flags['region'] = self.region
->>>>>>> 0beaa77e
     _, _, retcode = cmd.Issue(suppress_warning=True)
     return not retcode
 
   def _Delete(self):
     cmd = util.GcloudCommand(self, 'compute', 'networks', 'subnets', 'delete',
                              self.name)
-<<<<<<< HEAD
-    cmd.flags['region'] = self.region
-=======
     if self.region:
       cmd.flags['region'] = self.region
->>>>>>> 0beaa77e
     cmd.Issue()
 
 
@@ -666,7 +650,7 @@
   def __init__(self, network_spec):
     super(GceNetwork, self).__init__(network_spec)
     self.project = network_spec.project
-    name = FLAGS.gce_network_name or 'vpnpkb-network-%s' % FLAGS.run_uri
+    name = FLAGS.gce_network_name or 'pkb-network-%s' % FLAGS.run_uri
     self.vpngw = {}
 
     # add support for zone, cidr, and separate networks
@@ -680,13 +664,10 @@
     if FLAGS.gce_subnet_region is None:
       self.subnet_resource = None
     else:
-      #  do we need distinct subnet_name? subnets duplicate network_name now
-      #  subnet_name = FLAGS.gce_subnet_name or 'pkb-subnet-%s' % FLAGS.run_uri
       self.subnet_resource = GceSubnetResource(name, name,
                                                FLAGS.gce_subnet_region,
                                                FLAGS.gce_subnet_addr,
                                                self.project)
-
     firewall_name = 'default-internal-%s' % FLAGS.run_uri
     # allow 192.168.0.0/16 addresses
     firewall_name2 = 'default-internal2-%s' % FLAGS.run_uri
