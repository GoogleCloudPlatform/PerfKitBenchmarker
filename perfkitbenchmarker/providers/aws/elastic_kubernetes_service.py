# Copyright 2018 PerfKitBenchmarker Authors. All rights reserved.
#
# Licensed under the Apache License, Version 2.0 (the "License");
# you may not use this file except in compliance with the License.
# You may obtain a copy of the License at
#
#   http://www.apache.org/licenses/LICENSE-2.0
#
# Unless required by applicable law or agreed to in writing, software
# distributed under the License is distributed on an "AS IS" BASIS,
# WITHOUT WARRANTIES OR CONDITIONS OF ANY KIND, either express or implied.
# See the License for the specific language governing permissions and
# limitations under the License.

"""Contains classes/functions related to EKS (Elastic Kubernetes Service).

This requires that the eksServiceRole IAM role has already been created and
requires that the aws-iam-authenticator binary has been installed.
See https://docs.aws.amazon.com/eks/latest/userguide/getting-started.html for
instructions.
"""

from collections import abc
import json
import logging
import re
from typing import Any
from urllib import parse

from absl import flags
from perfkitbenchmarker import container_service
from perfkitbenchmarker import errors
from perfkitbenchmarker import provider_info
from perfkitbenchmarker import virtual_machine
from perfkitbenchmarker import vm_util
from perfkitbenchmarker.providers.aws import aws_disk
from perfkitbenchmarker.providers.aws import aws_virtual_machine
from perfkitbenchmarker.providers.aws import flags as aws_flags
from perfkitbenchmarker.providers.aws import util


FLAGS = flags.FLAGS
# GPU types which practically require spot to get.
_RARE_GPU_TYPES = [
    virtual_machine.GPU_H100,
    virtual_machine.GPU_A100,
    virtual_machine.GPU_B200,
]


def RecursivelyUpdateDictionary(
    original: dict[str, Any], updates: dict[str, Any]
) -> dict[str, Any]:
  """Updates a nested dictionary.

  Overwrites values in the original dictionary with the values in the updates
  dictionary, but preserves nested dictionaries even if both have a value.

  Args:
    original: The original dictionary to update.
    updates: The dictionary of updates to apply to the original dictionary.

  Returns:
    The updated dictionary, with keys + values from both.
  """
  # Copied from https://stackoverflow.com/questions/3232943
  for k, v in updates.items():
    if isinstance(v, abc.Mapping):
      original[k] = RecursivelyUpdateDictionary(original.get(k, {}), v)
    else:
      original[k] = v
  return original


class BaseEksCluster(container_service.KubernetesCluster):
  """Shared base class for Elastic Kubernetes Service cluster auto mode & not."""

  def __init__(self, spec):
    # EKS requires a region and optionally a list of one or zones.
    # Interpret the zone as a comma separated list of zones or a region.
    self.control_plane_zones: list[str] = (
        spec.vm_spec.zone and spec.vm_spec.zone.split(',')
    )
    # Do this before super, because commas in zones confuse EC2 virtual machines
    if len(self.control_plane_zones) > 1:
      # This will become self.zone
      spec.vm_spec.zone = self.control_plane_zones[0]
    super().__init__(spec)
    if not self.control_plane_zones:
      raise errors.Config.MissingOption(
          'container_cluster.vm_spec.AWS.zone is required.'
      )
    self.region: str | None = None
    if len(self.control_plane_zones) == 1 and util.IsRegion(self.zone):
      self.region = self.zone
      self.control_plane_zones = []
      logging.info("Interpreting zone '%s' as a region", self.zone)
    else:
      self.region = util.GetRegionFromZones(self.control_plane_zones)
    self.cluster_version: str = FLAGS.container_cluster_version
    self.account: str = util.GetAccount()
    self.node_to_nodepool: dict[
        str, container_service.BaseNodePoolConfig | None
    ] = {}
    self.node_to_machine_type: dict[str, str | None] = {}

  def _ChooseSecondZone(self):
    """Choose a second zone for the control plane if only one is specified."""
    if len(self.control_plane_zones) == 1:
      # eksctl essentially requires you pass --zones if you pass --node-zones
      # and --zones must have at least 2 zones
      # https://github.com/weaveworks/eksctl/issues/4735
      self.control_plane_zones.append(
          self.region + ('b' if self.zone.endswith('a') else 'a')
      )

  def _CreateDependencies(self):
    """Set up the ssh key."""
    aws_virtual_machine.AwsKeyFileManager.ImportKeyfile(self.region)

  def _DeleteDependencies(self):
    """Delete the ssh key."""
    aws_virtual_machine.AwsKeyFileManager.DeleteKeyfile(self.region)

  def _EksCtlCreate(self, create_json: dict[str, Any]):
    """Creates the EKS cluster."""
    # If multiple zones are passed use them for the control plane.
    # Otherwise EKS will auto-select control plane zones in the region.
    if self.control_plane_zones:
      create_json['availabilityZones'] = self.control_plane_zones
    # Schema for the cluster create command is here:
    # https://schema.eksctl.io/
    create_json = RecursivelyUpdateDictionary(
        {
            'apiVersion': 'eksctl.io/v1alpha5',
            'kind': 'ClusterConfig',
            'metadata': {
                'name': self.name,
                'region': self.region,
                'version': self.cluster_version,
                'tags': util.MakeDefaultTags(),
            },
            'iam': {
                'withOidc': True,
            },
        },
        create_json,
    )
    filename = self._WriteJsonToFile(create_json)
    cmd = [
        FLAGS.eksctl,
        'create',
        'cluster',
        '-f',
        filename,
        f'--kubeconfig={FLAGS.kubeconfig}',
    ]
    stdout, _, retcode = vm_util.IssueCommand(
        cmd, timeout=1800, raise_on_failure=False
    )
    if retcode:
      if 'The maximum number of VPCs has been reached' in stdout:
        raise errors.Benchmarks.QuotaFailure(stdout)
      else:
        raise errors.Resource.CreationError(stdout)

  def _RenderNodeGroupJson(
      self, nodepool: container_service.BaseNodePoolConfig
  ) -> dict[str, Any]:
    """Constructs the node group json dictionary."""
    group_json = {
        'name': nodepool.name,
        'instanceType': nodepool.machine_type,
        'desiredCapacity': nodepool.num_nodes,
        'amiFamily': 'AmazonLinux2023',
        'tags': util.MakeDefaultTags(),
        'labels': {
            'pkb_nodepool': nodepool.name,
        },
    }
    if (
        nodepool.name == self.default_nodepool.name
        and self.min_nodes != self.max_nodes
    ):
      # Min / max config only apply to the default nodepool.
      group_json['minSize'] = self.min_nodes
      group_json['maxSize'] = self.max_nodes
    return group_json

  def _WriteJsonToFile(self, json_dict: dict[str, Any]) -> str:
    """Renders the given json dict to a file.

    Args:
      json_dict: The json dict to render.

    Returns:
      The file path of the rendered json.
    """
    with vm_util.NamedTemporaryFile(
        dir=vm_util.GetTempDir(), delete=False, mode='w'
    ) as tf:
      rendered_json = json.dumps(json_dict, indent=2)
      logging.info(
          'Writing to %s rendered eksctl create json: %s',
          tf.name,
          rendered_json,
      )
      tf.write(rendered_json)
      tf.close()
      return tf.name

  def _Delete(self):
    """Deletes the control plane and worker nodes."""
    super()._Delete()
    cmd = [
        FLAGS.eksctl,
        'delete',
        'cluster',
        '--name',
        self.name,
        '--region',
        self.region,
    ]
    vm_util.IssueCommand(cmd, timeout=1800)

  def GetNodePoolFromNodeName(
      self, node_name: str
  ) -> container_service.BaseNodePoolConfig | None:
    """Gets the nodepool from the node name.

    This method assumes that the nodepool name is embedded in the node name.
    Better would be a lookup from the cloud provider.

    Args:
      node_name: The name of the node.

    Returns:
      The associated nodepool, or None if not found.
    """
    if node_name in self.node_to_nodepool:
      return self.node_to_nodepool[node_name]
    nodepool_name, err, code = container_service.RunKubectlCommand(
        [
            'get',
            'node',
            node_name,
            '-o',
            'jsonpath="{.metadata.labels.pkb_nodepool}"',
        ],
        raise_on_failure=False,
    )
    if code:
      logging.warning(
          'Got error when trying to get nodepool name for node %s: %s',
          err,
          node_name,
      )
      nodepool = None
    else:
      nodepool_name = nodepool_name.strip().strip('"')
      if nodepool_name == 'default':
        nodepool = self.default_nodepool
      else:
        if nodepool_name not in self.nodepools:
          logging.warning(
              'Nodepool %s not found in nodepools %s',
              nodepool_name,
              self.nodepools,
          )
          nodepool = None
        else:
          nodepool = self.nodepools[nodepool_name]
    self.node_to_nodepool[node_name] = nodepool
    return nodepool

  def GetMachineTypeFromNodeName(self, node_name: str) -> str | None:
    """Gets the machine type from the node name."""
    if node_name in self.node_to_machine_type:
      return self.node_to_machine_type[node_name]
    out, _, _ = container_service.RunKubectlCommand(
        [
            'get',
            'nodes',
            '-o',
            (
                "jsonpath='{range"
                r' .items[*]}{.metadata.name},{.metadata.labels.beta\.'
                r'kubernetes\.io/instance-type}{"\n"}{end}\''
            ),
        ],
    )
    for line in out.splitlines():
      pieces = line.split(',')
      if not pieces or len(pieces) != 2:
        continue
      node, machine_type = pieces
      node = node.strip("'")
      machine_type = machine_type.strip("'")
      self.node_to_machine_type[node] = machine_type
    if node_name not in self.node_to_machine_type:
      self.node_to_machine_type[node_name] = None
    return self.node_to_machine_type[node_name]

  def GetDefaultStorageClass(self) -> str:
    """Get the default storage class for the provider."""
    return aws_disk.GP2

  def DeployIngress(
      self, name: str, namespace: str, port: int, health_path: str = ''
  ) -> str:
    """Deploys an Ingress resource to the cluster."""
    self.ApplyManifest(
        'container/ingress.yaml.j2',
        name=name,
        namespace=namespace,
        port=port,
    )
    self.WaitForResource(
        'ingress',
        container_service.INGRESS_JSONPATH,
        namespace=namespace,
        condition_type='jsonpath=',
        extra_args=[name],
    )
    stdout, _, _ = container_service.RunKubectlCommand([
        'get',
        'ingress',
        name,
        '-n',
        namespace,
        '-o',
        f'jsonpath={container_service.INGRESS_JSONPATH}',
    ])
    return self._GetAddressFromIngress(stdout)

  def GetNodePoolNames(self) -> list[str]:
    """Get node pool names for the cluster."""

    cmd = [
        FLAGS.eksctl,
        'get',
        'nodegroup',
        '--cluster',
        self.name,
        '--region',
        self.region,
        '-o',
        'json',
    ]
    stdout, stderr, retcode = vm_util.IssueCommand(cmd)
    if retcode:
      logging.warning('Failed to get nodegroups: %s, error: %s', stdout, stderr)
      return []
    nodegroups = json.loads(stdout)
    return [ng['Name'] for ng in nodegroups]

  def AddNodepool(self, batch_name, pool_id):
    pass


class EksCluster(BaseEksCluster):
  """Class representing an Elastic Kubernetes Service cluster."""

  CLOUD = provider_info.AWS

  def __init__(self, spec):
    super().__init__(spec)
    # control_plane_zones must be a superset of the node zones
    for nodepool in self.nodepools.values():
      if nodepool.zone and nodepool.zone not in self.control_plane_zones:
        self.control_plane_zones.append(nodepool.zone)
    self._ChooseSecondZone()

  def InitializeNodePoolForCloud(
      self,
      vm_config: virtual_machine.BaseVirtualMachine,
      nodepool_config: container_service.BaseNodePoolConfig,
  ):
    nodepool_config.disk_type = (
<<<<<<< HEAD
        vm_config.DEFAULT_ROOT_DISK_TYPE
    )  # pytype: disable=attribute-error
    nodepool_config.disk_size = (
        vm_config.boot_disk_size
    )  # pytype: disable=attribute-error
=======
        vm_config.DEFAULT_ROOT_DISK_TYPE  # pytype: disable=attribute-error
    )
    nodepool_config.disk_size = (
        vm_config.boot_disk_size  # pytype: disable=attribute-error
    )
>>>>>>> ef3fa3b6

  def GetResourceMetadata(self):
    """Returns a dict containing metadata about the cluster.

    Returns:
      dict mapping string property key to value.
    """
    result = super().GetResourceMetadata()
    result['boot_disk_type'] = self.default_nodepool.disk_type
    result['boot_disk_size'] = self.default_nodepool.disk_size
    return result

  def _Create(self):
    """Creates the control plane and worker nodes."""
    nodepool_jsons = [self._RenderNodeGroupJson(self.default_nodepool)]
    for _, node_group in self.nodepools.items():
      nodepool_jsons += [self._RenderNodeGroupJson(node_group)]
    create_json: dict[str, Any] = {
        'managedNodeGroups': nodepool_jsons,
        'vpc': {
            'nat': {'gateway': 'Disable'},
        },
    }
    self._EksCtlCreate(create_json)

    # Above create command passes "withOidc=true", but it doesn't seem to work &
    # therefore this command is needed.
    cmd = [
        FLAGS.eksctl,
        'utils',
        'associate-iam-oidc-provider',
        f'--cluster={self.name}',
        f'--region={self.region}',
        '--approve',
    ]
    vm_util.IssueCommand(cmd)

    # EBS CSI driver is required for creating EBS volumes in version > 1.23
    # https://docs.aws.amazon.com/eks/latest/userguide/ebs-csi.html

    # Name must be unique.
    ebs_csi_driver_role = f'AmazonEKS_EBS_CSI_DriverRole_{self.name}'

    cmd = [
        FLAGS.eksctl,
        'create',
        'iamserviceaccount',
        '--name=ebs-csi-controller-sa',
        '--namespace=kube-system',
        f'--region={self.region}',
        f'--cluster={self.name}',
        '--attach-policy-arn=arn:aws:iam::aws:policy/service-role/AmazonEBSCSIDriverPolicy',
        '--approve',
        '--role-only',
        f'--role-name={ebs_csi_driver_role}',
    ]
    vm_util.IssueCommand(cmd)

    cmd = [
        FLAGS.eksctl,
        'create',
        'addon',
        '--name=aws-ebs-csi-driver',
        f'--region={self.region}',
        f'--cluster={self.name}',
        f'--service-account-role-arn=arn:aws:iam::{self.account}:role/{ebs_csi_driver_role}',
    ]
    vm_util.IssueCommand(cmd)

    if aws_flags.AWS_EKS_POD_IDENTITY_ROLE.value:
      cmd = util.AWS_PREFIX + [
          'eks',
          'create-addon',
          '--addon-name=eks-pod-identity-agent',
          f'--region={self.region}',
          f'--cluster-name={self.name}',
      ]
      vm_util.IssueCommand(cmd)
      cmd = util.AWS_PREFIX + [
          'eks',
          'create-pod-identity-association',
          '--role-arn',
          (
              f'arn:aws:iam::{self.account}:role/'
              + aws_flags.AWS_EKS_POD_IDENTITY_ROLE.value
          ),
          '--namespace=default',
          '--service-account=default',
          f'--region={self.region}',
          f'--cluster-name={self.name}',
      ]
      vm_util.IssueCommand(cmd)

  def _RenderNodeGroupJson(
      self, nodepool: container_service.BaseNodePoolConfig
  ) -> dict[str, Any]:
    """Constructs the node group json dictionary."""
    base_json = super()._RenderNodeGroupJson(nodepool)
    if nodepool.disk_size:
      base_json['volumeSize'] = nodepool.disk_size
    base_json.update({
        'ssh': {
            'allow': True,
            'publicKeyPath': (
                aws_virtual_machine.AwsKeyFileManager.GetKeyNameForRun()
            ),
        },
    })
    if self.control_plane_zones:
      # zones can be a comma separated list or simply a region
      if isinstance(nodepool.zone, str):
        zones = [nodepool.zone]
      else:
        zones = nodepool.zone
      base_json['availabilityZones'] = zones
    return base_json

  def _IsReady(self):
    """Returns True if the workers are ready, else False."""
    get_cmd = [
        FLAGS.kubectl,
        '--kubeconfig',
        FLAGS.kubeconfig,
        'get',
        'nodes',
    ]
    stdout, _, _ = vm_util.IssueCommand(get_cmd)
    ready_nodes = len(re.findall('Ready', stdout))
    return ready_nodes >= self.min_nodes

  def ResizeNodePool(
      self, new_size: int, node_pool: str = container_service.DEFAULT_NODEPOOL
  ):
    """Change the number of nodes in the node group."""
    cmd = [
        FLAGS.eksctl,
        'scale',
        'nodegroup',
        node_pool,
        f'--nodes={new_size}',
        f'--nodes-min={new_size}',
        f'--nodes-max={new_size}',
        f'--cluster={self.name}',
        f'--region={self.region}',
        '--wait',
    ]
    vm_util.IssueCommand(cmd)


class EksAutoCluster(BaseEksCluster):
  """Class representing an Elastic Kubernetes Service cluster with auto mode.

  Auto mode supports auto scaling & allows users to not specify nodepools nor
  select machine types if they so wish (but nodepools can still be used to
  specify these if desired). It also automatically creates some related
  resources like a load balancer & networks.
  """

  CLOUD = provider_info.AWS
  CLUSTER_TYPE = 'Autopilot'

  def __init__(self, spec):
    super().__init__(spec)
    self._ChooseSecondZone()
    is_rare_gpu = virtual_machine.GPU_TYPE.value in _RARE_GPU_TYPES
    self.use_spot: bool = aws_flags.USE_AWS_SPOT_INSTANCES.value or is_rare_gpu

  def InitializeNodePoolForCloud(
      self,
      vm_config: virtual_machine.BaseVirtualMachine,
      nodepool_config: container_service.BaseNodePoolConfig,
  ):
    pass

  def _Create(self):
    """Creates the control plane and worker nodes."""
    self._EksCtlCreate({'autoModeConfig': {'enabled': True}})

    # Enable public and private access to the cluster.
    vpc_cmd = [
        FLAGS.eksctl,
        'utils',
        'update-cluster-vpc-config',
        f'--cluster={self.name}',
        f'--region={self.region}',
        '--private-access=true',
        '--public-access=true',
        '--approve',
    ]
    # Retry esp. "cluster currently has an update in progress" errors.
    vm_util.IssueRetryableCommand(vpc_cmd, timeout=900)

  def _PostCreate(self):
    """Performs post-creation steps for the cluster."""
    super()._PostCreate()
    if self.use_spot:
      self.ApplyManifest(
          'container/auto/nodepool.yaml.j2',
          CLUSTER_NAME=self.name,
      )

  def _Delete(self):
    """Deletes the control plane and worker nodes."""
    super()._Delete()
    cmd = [
        FLAGS.eksctl,
        'delete',
        'cluster',
        '--name',
        self.name,
        '--region',
        self.region,
    ]
    vm_util.IssueCommand(cmd, timeout=1800)

  def _IsReady(self):
    """Returns True if cluster is running. Autopilot defaults to 0 nodes."""
    stdout, _, _ = container_service.RunKubectlCommand(['cluster-info'])
    # These two strings are printed in sequence, but with ansi color code
    # escape characters in between.
    return 'Kubernetes control plane' in stdout and 'is running at' in stdout

  def GetDefaultStorageClass(self) -> str:
    """Get the default storage class for the provider."""
    return aws_disk.GP2

  def ResizeNodePool(
      self, new_size: int, node_pool: str = container_service.DEFAULT_NODEPOOL
  ):
    """Change the number of nodes in the node group."""
    # Autopilot does not support nodepools & manual resizes.
    pass

  def GetNodeSelectors(self, machine_type: str | None = None) -> list[str]:
    """Get the node selectors section of a yaml for the provider."""
    del machine_type  # Unused.
    # Theoretically needed in mixed mode, but deployments fail without it:
    # https://docs.aws.amazon.com/eks/latest/userguide/associate-workload.html#_require_a_workload_is_deployed_to_eks_auto_mode_nodes
    selectors = ['eks.amazonaws.com/compute-type: auto']
    if self.use_spot:
      selectors += ['karpenter.sh/capacity-type: spot']
    if virtual_machine.GPU_TYPE.value:
      selectors += [
          (
              'eks.amazonaws.com/instance-gpu-name:'
              f' {virtual_machine.GPU_TYPE.value}'
          ),
      ]
    return selectors


_KARPENTER_NAMESPACE = 'kube-system'
_KARPENTER_VERSION = '1.8.1'
_DEAULT_K8S_VERSION = '1.34'


class EksKarpenterCluster(BaseEksCluster):
  """Class representing an Elastic Kubernetes Service cluster with karpenter.

  Requires installation of helm: https://helm.sh/docs/intro/install/
  """

  CLOUD = provider_info.AWS
  CLUSTER_TYPE = 'Karpenter'

  def __init__(self, spec):
    super().__init__(spec)
    self._ChooseSecondZone()
    self.stack_name = f'Karpenter-{self.name}'
    self.cluster_version: str = self.cluster_version or _DEAULT_K8S_VERSION

  def InitializeNodePoolForCloud(
      self,
      vm_config: virtual_machine.BaseVirtualMachine,
      nodepool_config: container_service.BaseNodePoolConfig,
  ):
    pass

  def _Create(self):
    """Creates the control plane and worker nodes."""
    template_filename = vm_util.PrependTempDir('cloud-formation-template.yaml')
    vm_util.IssueCommand([
        'curl',
        '-fsSL',
        f'https://raw.githubusercontent.com/aws/karpenter-provider-aws/v{_KARPENTER_VERSION}/website/content/en/preview/getting-started/getting-started-with-karpenter/cloudformation.yaml',
        '-o',
        template_filename,
    ])
    # key=value format differs from other service's Key=key,Value=value format
    formation_tags = [f'{k}={v}' for k, v in util.MakeDefaultTags().items()]
    vm_util.IssueCommand(
        [
            'aws',
            'cloudformation',
            'deploy',
            '--stack-name',
            self.stack_name,
            '--template-file',
            template_filename,
            '--capabilities',
            'CAPABILITY_NAMED_IAM',
            '--parameter-overrides',
            f'ClusterName={self.name}',
            '--region',
            f'{self.region}',
            '--tags',
        ]
        + formation_tags,
    )
    create_json: dict[str, Any] = {
        'metadata': {
            'tags': {'karpenter.sh/discovery': self.name},
        },
        'iam': {
            'podIdentityAssociations': [{
                'namespace': _KARPENTER_NAMESPACE,
                'serviceAccountName': 'karpenter',
                'roleName': f'{self.name}-karpenter',
                'permissionPolicyARNs': [
                    f'arn:aws:iam::{self.account}:policy/KarpenterControllerPolicy-{self.name}'
                ],
            }],
        },
        'iamIdentityMappings': [{
            'arn': f'arn:aws:iam::{self.account}:role/KarpenterNodeRole-{self.name}',
            'username': 'system:node:{{EC2PrivateDNSName}}',
            'groups': ['system:bootstrappers', 'system:nodes'],
        }],
        'addons': [{'name': 'eks-pod-identity-agent'}],
        'managedNodeGroups': [self._RenderNodeGroupJson(self.default_nodepool)],
    }
    self._EksCtlCreate(create_json)

  def _InstallAwsLoadBalancerController(self) -> None:
    """Installs AWS Load Balancer Controller for the cluster."""
    # 1) Ensure OIDC provider (IRSA)
    vm_util.IssueCommand(
        [
            FLAGS.eksctl,
            'utils',
            'associate-iam-oidc-provider',
            f'--region={self.region}',
            f'--cluster={self.name}',
            '--approve',
        ],
        suppress_failure=lambda stdout, stderr, retcode: 'already associated'
        in stderr,
    )
    # 2) Ensure the IAM policy exists (reuse by name or create)
    list_cmd = util.AWS_PREFIX + [
        'iam',
        'list-policies',
        '--scope',
        'Local',
        '--query',
        "Policies[?PolicyName=='AWSLoadBalancerControllerIAMPolicy'].Arn | [0]",
        '--output',
        'text',
    ]
    stdout, _, _ = vm_util.IssueCommand(list_cmd)
    policy_arn = (stdout or '').strip()
    if not policy_arn or policy_arn == 'None':
      with vm_util.NamedTemporaryFile(dir=vm_util.GetTempDir(), mode='w') as tf:
        vm_util.IssueCommand([
            'curl',
            '-sSL',
            '-o',
            tf.name,
            (
                'https://raw.githubusercontent.com/kubernetes-sigs/aws-load-balancer-controller/'
                'v2.13.4/docs/install/iam_policy.json'
            ),
        ])
        stdout, _, _ = vm_util.IssueCommand(
            util.AWS_PREFIX
            + [
                'iam',
                'create-policy',
                '--policy-name',
                'AWSLoadBalancerControllerIAMPolicy',
                '--policy-document',
                f'file://{tf.name}',
                '--query',
                'Policy.Arn',
                '--output',
                'text',
            ]
        )
        policy_arn = (stdout or '').strip()
    # 3) Ensure ServiceAccount
    vm_util.IssueCommand(
        [
            FLAGS.eksctl,
            'create',
            'iamserviceaccount',
            '--cluster',
            self.name,
            '--region',
            self.region,
            '--namespace',
            'kube-system',
            '--name',
            'aws-load-balancer-controller',
            '--attach-policy-arn',
            policy_arn,
            '--approve',
            '--override-existing-serviceaccounts',
        ],
        suppress_failure=lambda stdout, stderr, retcode: 'already exists'
        in stderr,
    )
    # 4) Apply CRDs
    container_service.RunKubectlCommand(
        [
            'apply',
            '-k',
            'github.com/aws/eks-charts/stable/aws-load-balancer-controller/crds?ref=master',
        ],
        suppress_failure=lambda stdout, stderr, retcode: 'already exists'
        in stderr,
    )
    # 5) Installs Helm chart
    vm_util.IssueCommand(
        ['helm', 'repo', 'add', 'eks', 'https://aws.github.io/eks-charts'],
        suppress_failure=lambda stdout, stderr, retcode: 'already exists'
        in stderr,
    )
    vm_util.IssueCommand(['helm', 'repo', 'update', 'eks'])
    vm_util.IssueCommand([
        'helm',
        'upgrade',
        '--install',
        'aws-load-balancer-controller',
        'eks/aws-load-balancer-controller',
        '-n',
        'kube-system',
        '--kubeconfig',
        FLAGS.kubeconfig,
        '--set',
        f'clusterName={self.name}',
        '--set',
        'serviceAccount.create=false',
        '--set',
        'serviceAccount.name=aws-load-balancer-controller',
        '--set',
        f'region={self.region}',
        '--set',
        'createIngressClassResource=true',
        '--set',
        'ingressClass=alb',
        '--set',
        'replicaCount=1',
    ])
    # 6) Wait for rollout
    container_service.RunKubectlCommand([
        'rollout',
        'status',
        'deployment/aws-load-balancer-controller',
        '-n',
        'kube-system',
        '--timeout=180s',
    ])

  def DeployIngress(
      self, name: str, namespace: str, port: int, health_path: str = ''
  ) -> str:
    """Deploys only Service + Ingress (without IngressClass) for AWS Load Balancer Controller."""
    # Apply the custom manifest template (service + ingress with annotations).
    self.ApplyManifest(
        'container/karpenter/ingress_alb.yaml.j2',
        name=name,
        namespace=namespace,
        port=port,
        health_path=health_path,
    )
    # Wait until the ingress resource gets an address (hostname or IP).
    self.WaitForResource(
        'ingress',
        container_service.INGRESS_JSONPATH,
        namespace=namespace,
        condition_type='jsonpath=',
        extra_args=[name],
    )
    # Retrieve the ingress address to return it back.
    stdout, _, _ = container_service.RunKubectlCommand([
        'get',
        'ingress',
        name,
        '-n',
        namespace,
        '-o',
        f'jsonpath={container_service.INGRESS_JSONPATH}',
    ])
    address = self._GetAddressFromIngress(stdout)

    # Networking fixups for ALB/NODE security groups.
    self._PostIngressNetworkingFixups(
        namespace=namespace, name=name, port=port, address=address
    )

    return address

  def _PostIngressNetworkingFixups(
      self, namespace: str, name: str, port: int, address: str
  ) -> None:
    """Fixs ALB -> nodes connectivity to prevent 504 errors from unhealthy targets."""

    # 1) Get ALB security group from address
    host = (
        parse.urlparse(address).hostname
        if address.startswith('http')
        else address
    )
    normalized = (host or '').replace('dualstack.', '')
    if not normalized:
      raise errors.Config.InvalidValue(
          f'No valid hostname in address: {address}'
      )
    out, _ = vm_util.IssueRetryableCommand(
        util.AWS_PREFIX
        + [
            'elbv2',
            'describe-load-balancers',
            '--region',
            self.region,
            '--query',
            (
                'LoadBalancers[?contains(DNSName,'
                f" '{normalized}')].SecurityGroups[0]"
            ),
            '--output',
            'text',
        ],
        timeout=120,
    )
    alb_sg = (out or '').strip()
    if not alb_sg or alb_sg == 'None':
      raise errors.Resource.GetError(
          f'ALB security group not found for {normalized}'
      )
    # 2) Get node security groups from actual running instances
    ids_out, _ = vm_util.IssueRetryableCommand(
        [
            FLAGS.kubectl,
            '--kubeconfig',
            FLAGS.kubeconfig,
            'get',
            'nodes',
            '-o',
            'jsonpath={.items[*].spec.providerID}',
        ],
        timeout=120,
    )
    if not ids_out.strip():
      raise errors.Resource.GetError('No nodes found in cluster')
    # 3) Extract instance IDs
    instance_ids = [
        pid.split('/')[-1]
        for pid in ids_out.split()
        if '/' in pid and pid.split('/')[-1].startswith('i-')
    ]
    if not instance_ids:
      raise errors.Resource.GetError('No valid instance IDs found from nodes')
    out, _, _ = vm_util.IssueCommand(
        util.AWS_PREFIX
        + [
            'ec2',
            'describe-instances',
            '--region',
            self.region,
            '--instance-ids',
            *instance_ids,
            '--query',
            'Reservations[].Instances[].SecurityGroups[].GroupId',
            '--output',
            'text',
        ]
    )
    if not out.strip():
      raise errors.Resource.GetError(
          f'No security groups found for instances: {instance_ids}'
      )
    node_sgs = set(out.split())
    # 4) CRITICAL: Allow ALB to reach nodes on app port (fixes 504 errors)
    for sg in node_sgs:
      vm_util.IssueCommand(
          util.AWS_PREFIX
          + [
              'ec2',
              'authorize-security-group-ingress',
              '--region',
              self.region,
              '--group-id',
              sg,
              '--protocol',
              'tcp',
              '--port',
              str(port),
              '--source-group',
              alb_sg,
          ],
          suppress_failure=lambda stdout, stderr, retcode: 'already exists'
          in stderr,
      )
    logging.info(
        '[PKB][EKS] Allowed ALB SG %s -> node SGs on port %s', alb_sg, port
    )

  def _PostCreate(self):
    """Performs post-creation steps for the cluster."""
    super()._PostCreate()
    vm_util.IssueCommand([
        'helm',
        'upgrade',
        '--install',
        'karpenter',
        'oci://public.ecr.aws/karpenter/karpenter',
        '--version',
        str(_KARPENTER_VERSION),
        '--namespace',
        _KARPENTER_NAMESPACE,
        '--kubeconfig',
        FLAGS.kubeconfig,
        '--create-namespace',
        '--set',
        f'settings.clusterName={self.name}',
        '--set',
        f'settings.interruptionQueue={self.name}',
        '--set',
        'controller.resources.requests.cpu=1',
        '--set',
        'controller.resources.requests.memory=1Gi',
        '--set',
        'controller.resources.limits.cpu=1',
        '--set',
        'controller.resources.limits.memory=1Gi',
        '--set',
        'logLevel=debug',
        '--wait',
    ])
    # Ensure ALB ingress support: installs AWS Load Balancer Controller.
    if FLAGS.eks_install_alb_controller:
      self._InstallAwsLoadBalancerController()
    # Get the AMI version for current kubernetes version.
    # See e.g. https://karpenter.sh/docs/tasks/managing-amis/ for not using
    # @latest.
    image_id, _, _ = vm_util.IssueCommand([
        'aws',
        'ssm',
        'get-parameter',
        '--name',
        f'/aws/service/eks/optimized-ami/{self.cluster_version}/amazon-linux-2023/x86_64/standard/recommended/image_id',
        '--region',
        self.region,
        '--query',
        'Parameter.Value',
    ])
    image_id = image_id.strip().strip('"')
    full_version, _, _ = vm_util.IssueCommand([
        'aws',
        'ec2',
        'describe-images',
        '--query',
        'Images[0].Name',
        '--image-ids',
        image_id,
        '--region',
        self.region,
    ])
    alias_version = (
        'v'
        + full_version.strip().strip('"').split(f'{self.cluster_version}-v')[1]
    )
    self.ApplyManifest(
        'container/karpenter/nodepool.yaml.j2',
        CLUSTER_NAME=self.name,
        ALIAS_VERSION=alias_version,
    )

  def _Delete(self):
<<<<<<< HEAD
    """Deletes the control plane and worker nodes."""
    self._CleanupKarpenter()
    super()._Delete()
    vm_util.IssueCommand([
=======
    """Deletes ALB, the control plane and worker nodes."""
    # Delete ingress to remove ALB
    vm_util.IssueCommand(
        [
            FLAGS.kubectl,
            '--kubeconfig',
            FLAGS.kubeconfig,
            'delete',
            'ingress',
            '--all',
            '--all-namespaces',
            '--timeout=600s',
        ],
        timeout=660,
        suppress_failure=lambda stdout, stderr, retcode: (
            'deleted' in stdout
            and 'timed out waiting for the condition' in stderr
        ),
    )
    super()._Delete()
    cmd = [
        FLAGS.eksctl,
        'delete',
        'cluster',
        '--name',
        self.name,
        '--region',
        self.region,
    ]
    vm_util.IssueCommand(cmd, timeout=1800)

  def _DeleteDependencies(self):
    """Deletes the CloudFormation stack."""
    super()._DeleteDependencies()
    delete_stack_cmd = [
>>>>>>> ef3fa3b6
        'aws',
        'cloudformation',
        'delete-stack',
        '--stack-name',
        self.stack_name,
        '--region',
        f'{self.region}',
    ]
    # Start deleting the stack but likely to fail to delete this role.
    vm_util.IssueCommand(delete_stack_cmd)
    node_role = f'KarpenterNodeRole-{self.name}'
    out, _, _ = vm_util.IssueCommand([
        'aws',
        'iam',
        'list-instance-profiles-for-role',
        '--role-name',
        node_role,
        '--region',
        f'{self.region}',
    ])
    profiles_json = json.loads(out)
    for profile in profiles_json.get('InstanceProfiles', []):
      profile_name = profile['InstanceProfileName']
      vm_util.IssueCommand([
          'aws',
          'iam',
          'remove-role-from-instance-profile',
          '--instance-profile-name',
          profile_name,
          '--role-name',
          node_role,
          '--region',
          f'{self.region}',
      ])
      vm_util.IssueCommand([
          'aws',
          'iam',
          'delete-instance-profile',
          '--instance-profile-name',
          profile_name,
          '--region',
          f'{self.region}',
      ])
    # Finish deleting the stack after deleting the role.
    vm_util.IssueCommand(delete_stack_cmd)

  def _CleanupKarpenter(self):
    """Cleanup Karpenter managed nodes before cluster deletion."""
    logging.info('Cleaning up Karpenter nodes...')
    # Delete NodePool resources - this will trigger node termination
    vm_util.IssueCommand(
        [
            FLAGS.kubectl,
            '--kubeconfig',
            FLAGS.kubeconfig,
            'delete',
            'nodepool,ec2nodeclass',
            '--all',
            '--timeout=120s',
        ],
        suppress_failure=lambda stdout, stderr, retcode: (
            'no resources found' in stderr.lower()
            or 'not found' in stderr.lower()
            or 'timed out waiting for the condition' in stderr.lower()
        ),
    )
    # Wait for all Karpenter nodes to be deleted
    vm_util.IssueCommand(
        [
            FLAGS.kubectl,
            '--kubeconfig',
            FLAGS.kubeconfig,
            'wait',
            '--for=delete',
            'node',
            '-l',
            'karpenter.sh/nodepool',
            '--timeout=120s',
        ],
        suppress_failure=lambda stdout, stderr, retcode: (
            'no matching resources found' in stderr.lower()
            or 'timed out' in stderr.lower()
        ),
    )
    # Force terminate remaining EC2 instances
    result = vm_util.IssueCommand(
        [
            'aws',
            'ec2',
            'describe-instances',
            '--region',
            self.region,
            '--filters',
            'Name=tag:karpenter.sh/nodepool,Values=*',
            f'Name=tag:kubernetes.io/cluster/{self.name},Values=owned',
            'Name=instance-state-name,Values=running,pending',
            '--query',
            'Reservations[].Instances[].InstanceId',
            '--output',
            'text',
        ],
    )
    instance_ids = (
        result[0].strip().split() if result[0] and result[0].strip() else []
    )
    if instance_ids:
      logging.info(f'Terminating {len(instance_ids)} remaining instances')
      vm_util.IssueCommand(
          [
              'aws',
              'ec2',
              'terminate-instances',
              '--region',
              self.region,
              '--instance-ids',
              *instance_ids,
          ],
      )
      vm_util.IssueCommand(
          [
              'aws',
              'ec2',
              'wait',
              'instance-terminated',
              '--region',
              self.region,
              '--instance-ids',
              *instance_ids,
          ],
          timeout=180,
      )
    # Cleanup orphaned network interfaces
    logging.info('Cleaning up orphaned network interfaces...')
    result = vm_util.IssueCommand(
        [
            'aws',
            'ec2',
            'describe-network-interfaces',
            '--region',
            self.region,
            '--filters',
            f'Name=tag:cluster.k8s.amazonaws.com/name,Values={self.name}',
            'Name=status,Values=available',
            '--query',
            'NetworkInterfaces[].NetworkInterfaceId',
            '--output',
            'text',
        ],
        suppress_failure=lambda stdout, stderr, retcode: (
            'not found' in stderr.lower()
        ),
    )
    eni_ids = (
        result[0].strip().split() if result[0] and result[0].strip() else []
    )
    if eni_ids:
      logging.info(f'Deleting {len(eni_ids)} orphaned network interfaces')
      for eni_id in eni_ids:
        vm_util.IssueCommand(
            [
                'aws',
                'ec2',
                'delete-network-interface',
                '--region',
                self.region,
                '--network-interface-id',
                eni_id,
            ],
            suppress_failure=lambda stdout, stderr, retcode: (
                'not found' in stderr.lower()
                or 'does not exist' in stderr.lower()
            ),
        )

  def _IsReady(self):
    """Returns True if cluster is running. Autopilot defaults to 0 nodes."""
    stdout, _, _ = container_service.RunKubectlCommand(['cluster-info'])
    # These two strings are printed in sequence, but with ansi color code
    # escape characters in between.
    return 'Kubernetes control plane' in stdout and 'is running at' in stdout

  def GetDefaultStorageClass(self) -> str:
    """Gets the default storage class for the provider."""
    return aws_disk.GP2

  def ResizeNodePool(
      self, new_size: int, node_pool: str = container_service.DEFAULT_NODEPOOL
  ):
    """Change the number of nodes in the node group."""
    raise NotImplementedError()

  def GetNodeSelectors(self, machine_type: str | None = None) -> list[str]:
    """Gets the node selectors section of a yaml for the provider."""
    machine_family = util.GetMachineFamily(machine_type)
    if machine_family:
      return [f'karpenter.k8s.aws/instance-family: {machine_family}']
    return []

  def GetNodePoolNames(self) -> list[str]:
    """Gets node pool names for the cluster.

    Returns:
      All CRD NodePool names created by Karpenter.
    """
    cmd = [
        FLAGS.kubectl,
        '--kubeconfig',
        FLAGS.kubeconfig,
        'get',
        'nodepool',
        '-o',
        'json',
    ]
    stdout, stderr, retcode = vm_util.IssueCommand(cmd)
    if retcode:
      logging.warning(
          'Failed to get Karpenter NodePools: %s, error: %s', stdout, stderr
      )
      return []
    nodepools = json.loads(stdout)
    return [item['metadata']['name'] for item in nodepools.get('items', [])]

  def AddNodepool(self, batch_name, pool_id):
    self.ApplyManifest(
        'provision_node_pools/karpenter/nodepool.yaml.j2',
        batch_name=batch_name,
        pool_id=pool_id,
        cluster_name=self.name,
    )<|MERGE_RESOLUTION|>--- conflicted
+++ resolved
@@ -377,19 +377,11 @@
       nodepool_config: container_service.BaseNodePoolConfig,
   ):
     nodepool_config.disk_type = (
-<<<<<<< HEAD
         vm_config.DEFAULT_ROOT_DISK_TYPE
     )  # pytype: disable=attribute-error
     nodepool_config.disk_size = (
         vm_config.boot_disk_size
     )  # pytype: disable=attribute-error
-=======
-        vm_config.DEFAULT_ROOT_DISK_TYPE  # pytype: disable=attribute-error
-    )
-    nodepool_config.disk_size = (
-        vm_config.boot_disk_size  # pytype: disable=attribute-error
-    )
->>>>>>> ef3fa3b6
 
   def GetResourceMetadata(self):
     """Returns a dict containing metadata about the cluster.
@@ -1070,48 +1062,23 @@
     )
 
   def _Delete(self):
-<<<<<<< HEAD
     """Deletes the control plane and worker nodes."""
     self._CleanupKarpenter()
     super()._Delete()
     vm_util.IssueCommand([
-=======
-    """Deletes ALB, the control plane and worker nodes."""
-    # Delete ingress to remove ALB
-    vm_util.IssueCommand(
-        [
-            FLAGS.kubectl,
-            '--kubeconfig',
-            FLAGS.kubeconfig,
-            'delete',
-            'ingress',
-            '--all',
-            '--all-namespaces',
-            '--timeout=600s',
-        ],
-        timeout=660,
-        suppress_failure=lambda stdout, stderr, retcode: (
-            'deleted' in stdout
-            and 'timed out waiting for the condition' in stderr
-        ),
-    )
-    super()._Delete()
-    cmd = [
-        FLAGS.eksctl,
-        'delete',
-        'cluster',
-        '--name',
-        self.name,
+        'aws',
+        'cloudformation',
+        'delete-stack',
+        '--stack-name',
+        self.stack_name,
         '--region',
-        self.region,
-    ]
-    vm_util.IssueCommand(cmd, timeout=1800)
+        f'{self.region}',
+    ])
 
   def _DeleteDependencies(self):
     """Deletes the CloudFormation stack."""
     super()._DeleteDependencies()
     delete_stack_cmd = [
->>>>>>> ef3fa3b6
         'aws',
         'cloudformation',
         'delete-stack',
