# Copyright 2015 PerfKitBenchmarker Authors. All rights reserved.
#
# Licensed under the Apache License, Version 2.0 (the "License");
# you may not use this file except in compliance with the License.
# You may obtain a copy of the License at
#
#   http://www.apache.org/licenses/LICENSE-2.0
#
# Unless required by applicable law or agreed to in writing, software
# distributed under the License is distributed on an "AS IS" BASIS,
# WITHOUT WARRANTIES OR CONDITIONS OF ANY KIND, either express or implied.
# See the License for the specific language governing permissions and
# limitations under the License.

import json
import logging

from perfkitbenchmarker import disk
from perfkitbenchmarker import errors
from perfkitbenchmarker import flags
from perfkitbenchmarker import providers
from perfkitbenchmarker import vm_util
from perfkitbenchmarker.configs import option_decoders
from perfkitbenchmarker.providers.openstack import utils as os_utils

FLAGS = flags.FLAGS

STANDARD = 'standard'

DISK_TYPE = {
    disk.STANDARD: STANDARD,
}


def CreateVolume(resource, name):
  """Creates a remote (Cinder) block volume."""
  vol_cmd = os_utils.OpenStackCLICommand(resource, 'volume', 'create', name)
  vol_cmd.flags['availability-zone'] = resource.zone
<<<<<<< HEAD
  vol_cmd.flags['size'] = resource.disk_size
=======
  vol_cmd.flags['size'] = (FLAGS.openstack_volume_size or
                           REMOTE_VOLUME_DEFAULT_SIZE_GB)
  if FLAGS.openstack_volume_type:
      vol_cmd.flags['type'] = FLAGS.openstack_volume_type
>>>>>>> a47427d7
  stdout, _, _ = vol_cmd.Issue()
  vol_resp = json.loads(stdout)
  return vol_resp


def CreateBootVolume(resource, name, image):
  """Creates a remote (Cinder) block volume with a boot image."""
  vol_cmd = os_utils.OpenStackCLICommand(resource, 'volume', 'create', name)
  vol_cmd.flags['availability-zone'] = resource.zone
  vol_cmd.flags['image'] = image
  vol_cmd.flags['size'] = (resource.disk_size or
                           GetImageMinDiskSize(resource, image))
  stdout, _, _ = vol_cmd.Issue()
  vol_resp = json.loads(stdout)
  return vol_resp


def GetImageMinDiskSize(resource, image):
  """Returns minimum disk size required by the image."""
  image_cmd = os_utils.OpenStackCLICommand(resource, 'image', 'show', image)
  stdout, _, _ = image_cmd.Issue()
  image_resp = json.loads(stdout)
  volume_size = max((int(image_resp['min_disk']),
                     resource.disk_size,))
  return volume_size


def DeleteVolume(resource, volume_id):
  """Deletes a remote (Cinder) block volume."""
  vol_cmd = os_utils.OpenStackCLICommand(resource, 'volume', 'delete',
                                         volume_id)
  del vol_cmd.flags['format']  # volume delete does not support json output
  vol_cmd.Issue()


@vm_util.Retry(poll_interval=5, max_retries=-1, timeout=300, log_errors=False,
               retryable_exceptions=errors.Resource.RetryableCreationError)
def WaitForVolumeCreation(resource, volume_id):
  """Waits until volume is available"""
  vol_cmd = os_utils.OpenStackCLICommand(resource, 'volume', 'show', volume_id)
  stdout, stderr, _ = vol_cmd.Issue()
  if stderr:
    raise errors.Error(stderr)
  resp = json.loads(stdout)
  if resp['status'] != 'available':
    msg = 'Volume is not ready. Retrying to check status.'
    raise errors.Resource.RetryableCreationError(msg)


<<<<<<< HEAD
disk.RegisterDiskTypeMap(providers.OPENSTACK, DISK_TYPE)


class OpenStackDiskSpec(disk.BaseDiskSpec):
  """Object holding the information needed to create an OpenStack disk.

  Attributes:
    disk_size: None or int. Size of the disk in GB.
=======
class OpenStackDiskSpec(disk.BaseDiskSpec):
  """Object holding the information needed to create an OpenStackDisk.

  Attributes:
    volume_type: None or string. Volume type to be used to create a
       block storage volume.
>>>>>>> a47427d7
  """

  CLOUD = providers.OPENSTACK

  @classmethod
  def _ApplyFlags(cls, config_values, flag_values):
<<<<<<< HEAD
    """Modifies config options based on runtime flag values.

    Can be overridden by derived classes to add support for specific flags.

    Args:
      config_values: dict mapping config option names to provided values. May
          be modified by this function.
      flag_values: flags.FlagValues. Runtime flags that may override the
          provided config values.
    """
    super(OpenStackDiskSpec, cls)._ApplyFlags(config_values, flag_values)
    if (flag_values['openstack_volume_size'].present
            and not flag_values['data_disk_size'].present):
      config_values['disk_size'] = flag_values.openstack_volume_size
    else:
      config_values['disk_size'] = flag_values.data_disk_size
=======
    super(OpenStackDiskSpec, cls)._ApplyFlags(config_values, flag_values)
    if flag_values['openstack_volume_type'].present:
      config_values['volume_type'] = flag_values.openstack_volume_type

  @classmethod
  def _GetOptionDecoderConstructions(cls):
    decoders = super(OpenStackDiskSpec, cls)._GetOptionDecoderConstructions()
    decoders.update(
        {
            'volume_type': (option_decoders.StringDecoder,
                            {'default': None, 'none_ok': True},)
        }
    )
    return decoders
>>>>>>> a47427d7


class OpenStackDisk(disk.BaseDisk):

  def __init__(self, disk_spec, name, zone, image=None):
    super(OpenStackDisk, self).__init__(disk_spec)
    self.attached_vm_id = None
    self.image = image
    self.name = name
    self.zone = zone
    self.id = None

  def _Create(self):
    vol_resp = CreateVolume(self, self.name)
    self.id = vol_resp['id']
    WaitForVolumeCreation(self, self.id)

  def _Delete(self):
    if self.id is None:
      logging.info('Volume %s was not created. Skipping deletion.' % self.name)
      return
    DeleteVolume(self, self.id)
    self._WaitForVolumeDeletion()

  def _Exists(self):
    if self.id is None:
      return False
    cmd = os_utils.OpenStackCLICommand(self, 'volume', 'show', self.id)
    stdout, stderr, _ = cmd.Issue(suppress_warning=True)
    if stdout and stdout.strip():
      return stdout
    return not stderr

  def Attach(self, vm):
    self._AttachVolume(vm)
    self._WaitForVolumeAttachment(vm)
    self.attached_vm_id = vm.id

  def Detach(self):
    self._DetachVolume()
    self.attached_vm_id = None
    self.device_path = None

  def _AttachVolume(self, vm):
    if self.id is None:
      raise errors.Error('Cannot attach remote volume %s' % self.name)
    if vm.id is None:
      msg = 'Cannot attach remote volume %s to non-existing %s VM' % (self.name,
                                                                      vm.name)
      raise errors.Error(msg)
    cmd = os_utils.OpenStackCLICommand(
        self, 'server', 'add', 'volume', vm.id, self.id)
    del cmd.flags['format']
    _, stderr, _ = cmd.Issue()
    if stderr:
      raise errors.Error(stderr)

  @vm_util.Retry(poll_interval=1, max_retries=-1, timeout=300, log_errors=False,
                 retryable_exceptions=errors.Resource.RetryableCreationError)
  def _WaitForVolumeAttachment(self, vm):
    if self.id is None:
      return
    cmd = os_utils.OpenStackCLICommand(self, 'volume', 'show', self.id)
    stdout, stderr, _ = cmd.Issue()
    if stderr:
      raise errors.Error(stderr)
    resp = json.loads(stdout)
    attachments = resp['attachments']
    self.device_path = self._GetDeviceFromAttachment(attachments)
    msg = 'Remote volume %s has been attached to %s.' % (self.name, vm.name)
    logging.info(msg)

  def _GetDeviceFromAttachment(self, attachments):
    device = None
    for attachment in attachments:
      if attachment['volume_id'] == self.id:
        device = attachment['device']
    if not device:
      msg = '%s is not yet attached. Retrying to check status.' % self.name
      raise errors.Resource.RetryableCreationError(msg)
    return device

  def _DetachVolume(self):
    if self.id is None:
      raise errors.Error('Cannot detach remote volume %s' % self.name)
    if self.attached_vm_id is None:
      raise errors.Error('Cannot detach remote volume from a non-existing VM.')
    cmd = os_utils.OpenStackCLICommand(
        self, 'server', 'remove', 'volume', self.attached_vm_id, self.id)
    del cmd.flags['format']
    _, stderr, _ = cmd.Issue()
    if stderr:
      raise errors.Error(stderr)

  @vm_util.Retry(poll_interval=1, max_retries=-1, timeout=300, log_errors=False,
                 retryable_exceptions=errors.Resource.RetryableDeletionError)
  def _WaitForVolumeDeletion(self):
    if self.id is None:
      return
    cmd = os_utils.OpenStackCLICommand(self, 'volume', 'show', self.id)
    stdout, stderr, _ = cmd.Issue(suppress_warning=True)
    if stderr.strip():
      return  # Volume could not be found, inferred that has been deleted.
    resp = json.loads(stdout)
    if resp['status'] in ('building', 'available', 'in-use', 'deleting',):
      msg = ('Volume %s has not yet been deleted. Retrying to check status.'
             % self.id)
      raise errors.Resource.RetryableDeletionError(msg)<|MERGE_RESOLUTION|>--- conflicted
+++ resolved
@@ -36,14 +36,9 @@
   """Creates a remote (Cinder) block volume."""
   vol_cmd = os_utils.OpenStackCLICommand(resource, 'volume', 'create', name)
   vol_cmd.flags['availability-zone'] = resource.zone
-<<<<<<< HEAD
   vol_cmd.flags['size'] = resource.disk_size
-=======
-  vol_cmd.flags['size'] = (FLAGS.openstack_volume_size or
-                           REMOTE_VOLUME_DEFAULT_SIZE_GB)
   if FLAGS.openstack_volume_type:
       vol_cmd.flags['type'] = FLAGS.openstack_volume_type
->>>>>>> a47427d7
   stdout, _, _ = vol_cmd.Issue()
   vol_resp = json.loads(stdout)
   return vol_resp
@@ -93,30 +88,23 @@
     raise errors.Resource.RetryableCreationError(msg)
 
 
-<<<<<<< HEAD
 disk.RegisterDiskTypeMap(providers.OPENSTACK, DISK_TYPE)
 
 
 class OpenStackDiskSpec(disk.BaseDiskSpec):
-  """Object holding the information needed to create an OpenStack disk.
+  """Object holding the information needed to create an OpenStackDisk.
 
   Attributes:
     disk_size: None or int. Size of the disk in GB.
-=======
-class OpenStackDiskSpec(disk.BaseDiskSpec):
-  """Object holding the information needed to create an OpenStackDisk.
-
-  Attributes:
     volume_type: None or string. Volume type to be used to create a
        block storage volume.
->>>>>>> a47427d7
+
   """
 
   CLOUD = providers.OPENSTACK
 
   @classmethod
   def _ApplyFlags(cls, config_values, flag_values):
-<<<<<<< HEAD
     """Modifies config options based on runtime flag values.
 
     Can be overridden by derived classes to add support for specific flags.
@@ -133,8 +121,6 @@
       config_values['disk_size'] = flag_values.openstack_volume_size
     else:
       config_values['disk_size'] = flag_values.data_disk_size
-=======
-    super(OpenStackDiskSpec, cls)._ApplyFlags(config_values, flag_values)
     if flag_values['openstack_volume_type'].present:
       config_values['volume_type'] = flag_values.openstack_volume_type
 
@@ -148,7 +134,6 @@
         }
     )
     return decoders
->>>>>>> a47427d7
 
 
 class OpenStackDisk(disk.BaseDisk):
