--- conflicted
+++ resolved
@@ -113,14 +113,9 @@
           provided config values.
     """
     super(OpenStackDiskSpec, cls)._ApplyFlags(config_values, flag_values)
-<<<<<<< HEAD
     if (flag_values['openstack_volume_size'].present
         and not flag_values['data_disk_size'].present):
-=======
-    if flag_values['openstack_volume_size'].present \
-            and not flag_values['data_disk_size'].present:
->>>>>>> 45990f0a
-      config_values['disk_size'] = flag_values.openstack_volume_size
+     config_values['disk_size'] = flag_values.openstack_volume_size
     else:
       config_values['disk_size'] = flag_values.data_disk_size
 
