# Copyright 2015 PerfKitBenchmarker Authors. All rights reserved.
#
# Licensed under the Apache License, Version 2.0 (the "License");
# you may not use this file except in compliance with the License.
# You may obtain a copy of the License at
#
#   http://www.apache.org/licenses/LICENSE-2.0
#
# Unless required by applicable law or agreed to in writing, software
# distributed under the License is distributed on an "AS IS" BASIS,
# WITHOUT WARRANTIES OR CONDITIONS OF ANY KIND, either express or implied.
# See the License for the specific language governing permissions and
# limitations under the License.

"""Class to represent an OpenStack Virtual Machine.

Regions:
  User defined
Machine types, or flavors:
  run 'openstack flavor list'
Images:
  run 'openstack image list'
"""

from __future__ import absolute_import
from __future__ import division
from __future__ import print_function

import json
import logging
import threading

from perfkitbenchmarker import virtual_machine, linux_virtual_machine
from perfkitbenchmarker import errors
from perfkitbenchmarker import flags
from perfkitbenchmarker import vm_util
from perfkitbenchmarker import providers
from perfkitbenchmarker.providers.openstack import os_disk
from perfkitbenchmarker.providers.openstack import os_network
from perfkitbenchmarker.providers.openstack import utils as os_utils
from six.moves import range

<<<<<<< HEAD
RHEL_IMAGE = 'rhel-7.2'
CENTOS_IMAGE = 'centos7'
UBUNTU_IMAGE = 'ubuntu-14.04'
CLEAR_IMAGE = 'upstream-clear'
=======
>>>>>>> fff200f2
NONE = 'None'

VALIDATION_ERROR_MESSAGE = '{0} {1} could not be found.'

FLAGS = flags.FLAGS


class OpenStackVirtualMachine(virtual_machine.BaseVirtualMachine):
  """Object representing an OpenStack Virtual Machine"""

  CLOUD = providers.OPENSTACK
  DEFAULT_IMAGE = None

  _lock = threading.Lock()  # _lock guards the following:
  command_works = False
  validated_resources_set = set()
  uploaded_keypair_set = set()
  deleted_keypair_set = set()
  created_server_group_dict = {}
  deleted_server_group_set = set()
  floating_network_id = None

  def __init__(self, vm_spec):
    """Initialize an OpenStack virtual machine.

    Args:
      vm_spec: virtual_machine.BaseVirtualMachineSpec object of the vm.
    """
    super(OpenStackVirtualMachine, self).__init__(vm_spec)
    self.key_name = 'perfkit_key_%s' % FLAGS.run_uri
    self.user_name = FLAGS.openstack_image_username
    self.image = self.image or self.DEFAULT_IMAGE
    # FIXME(meteorfox): Remove --openstack_public_network and
    # --openstack_private_network once depreciation time has expired
    self.network_name = (FLAGS.openstack_network or
                         FLAGS.openstack_private_network)
    self.floating_ip_pool_name = (FLAGS.openstack_floating_ip_pool or
                                  FLAGS.openstack_public_network)
    self.id = None
    self.boot_volume_id = None
    self.server_group_id = None
    self.floating_ip = None
    self.firewall = None
    self.public_network = None
    self.subnet_id = None

  @property
  def group_id(self):
    """Returns the security group ID of this VM."""
    return 'perfkit_sc_group'

  def _CreateDependencies(self):
    """Validate and Create dependencies prior creating the VM."""
    self._CheckPrerequisites()
    self.firewall = os_network.OpenStackFirewall.GetFirewall()
    self.public_network = os_network.OpenStackFloatingIPPool(
        OpenStackVirtualMachine.floating_network_id)
    self._UploadSSHPublicKey()
    source_range = self._GetInternalNetworkCIDR()
    self.firewall.AllowPort(self, os_network.MIN_PORT, os_network.MAX_PORT,
                            source_range)
    self.firewall.AllowICMP(self)  # Allowing ICMP traffic (i.e. ping)
    self.AllowRemoteAccessPorts()

  def _Create(self):
    """Creates an OpenStack VM instance and waits until it is ACTIVE."""
    if FLAGS.openstack_boot_from_volume:
      vol_name = '%s_volume' % self.name
      disk_resp = os_disk.CreateBootVolume(self, vol_name, self.image)
      self.boot_volume_id = disk_resp['id']
      os_disk.WaitForVolumeCreation(self, self.boot_volume_id)
    self._CreateInstance()

  @vm_util.Retry(max_retries=4, poll_interval=2)
  def _PostCreate(self):
    self._SetIPAddresses()

  def _Delete(self):
    if self.id is None:
      return
    self._DeleteInstance()
    if self.floating_ip:
      self.public_network.release(self, self.floating_ip)
    if self.server_group_id:
      self._DeleteServerGroup()
    if self.boot_volume_id:
      os_disk.DeleteVolume(self, self.boot_volume_id)
      self.boot_volume_id = None

  def _DeleteDependencies(self):
    """Delete dependencies that were needed for the VM after the VM has been
    deleted."""
    self._DeleteSSHPublicKey()

  def _Exists(self):
    if self.id is None:
      return False

    show_cmd = os_utils.OpenStackCLICommand(self, 'server', 'show', self.id)
    stdout, _, _ = show_cmd.Issue(suppress_warning=True)
    try:
      resp = json.loads(stdout)
      return resp
    except ValueError:
      return False

  def _CheckCanaryCommand(self):
    if OpenStackVirtualMachine.command_works:  # fast path
      return
    with self._lock:
      if OpenStackVirtualMachine.command_works:
        return
      logging.info('Testing OpenStack CLI command is installed and working')
      cmd = os_utils.OpenStackCLICommand(self, 'image', 'list')
      stdout, stderr, _ = cmd.Issue()
      if stderr:
        raise errors.Config.InvalidValue(
            'OpenStack CLI test command failed. Please make sure the OpenStack '
            'CLI client is installed and properly configured')
      OpenStackVirtualMachine.command_works = True

  def _CheckPrerequisites(self):
    """Checks prerequisites are met otherwise aborts execution."""
    self._CheckCanaryCommand()
    if self.zone in self.validated_resources_set:
      return  # No need to check again
    with self._lock:
      if self.zone in self.validated_resources_set:
        return
      logging.info('Validating prerequisites.')
      self._CheckImage()
      self._CheckFlavor()
      self._CheckNetworks()
      self.validated_resources_set.add(self.zone)
      logging.info('Prerequisites validated.')

  def _CheckImage(self):
    """Tries to get image, if found continues execution otherwise aborts."""
    cmd = os_utils.OpenStackCLICommand(self, 'image', 'show', self.image)
    err_msg = VALIDATION_ERROR_MESSAGE.format('Image', self.image)
    self._IssueCommandCheck(cmd, err_msg)

  def _CheckFlavor(self):
    """Tries to get flavor, if found continues execution otherwise aborts."""
    cmd = os_utils.OpenStackCLICommand(self, 'flavor', 'show',
                                       self.machine_type)
    err_msg = VALIDATION_ERROR_MESSAGE.format('Machine type', self.machine_type)
    self._IssueCommandCheck(cmd, err_msg)

  def _CheckNetworks(self):
    """Tries to get network, if found continues execution otherwise aborts."""
    if not self.network_name:
      if self.floating_ip_pool_name:
        msg = ('Cannot associate floating-ip address from pool %s without '
               'an internally routable network. Make sure '
               '--openstack_network flag is set.')
      else:
        msg = ('Cannot build instance without a network. Make sure to set '
               'either just --openstack_network or both '
               '--openstack_network and --openstack_floating_ip_pool flags.')
      raise errors.Error(msg)

    self._CheckNetworkExists(self.network_name)

    if self.floating_ip_pool_name:
      floating_network_dict = self._CheckFloatingIPNetworkExists(
          self.floating_ip_pool_name)
      OpenStackVirtualMachine.floating_network_id = floating_network_dict['id']

  def _CheckFloatingIPNetworkExists(self, floating_network_name_or_id):
    network = self._CheckNetworkExists(floating_network_name_or_id)
    if network['router:external'] != 'External':
      raise errors.Config.InvalidValue('Network "%s" is not External'
                                       % self.floating_ip_pool_name)
    return network

  def _CheckNetworkExists(self, network_name_or_id):
    cmd = os_utils.OpenStackCLICommand(self, 'network', 'show',
                                       network_name_or_id)
    err_msg = VALIDATION_ERROR_MESSAGE.format('Network', network_name_or_id)
    stdout = self._IssueCommandCheck(cmd, err_msg)
    network = json.loads(stdout)
    return network

  def _IssueCommandCheck(self, cmd, err_msg=None):
    """Issues command and, if stderr is non-empty, raises an error message
    Args:
        cmd: The command to be issued.
        err_msg: string. Error message if command fails.
    """
    if err_msg is None:
      err_msg = ""
    stdout, stderr, _ = cmd.Issue()
    if stderr:
      raise errors.Config.InvalidValue(err_msg)
    return stdout

  def _UploadSSHPublicKey(self):
    """Uploads SSH public key to the VM's region."""
    with self._lock:
      if self.zone in self.uploaded_keypair_set:
        return
      cmd = os_utils.OpenStackCLICommand(self, 'keypair', 'create',
                                         self.key_name)
      cmd.flags['public-key'] = self.ssh_public_key
      cmd.IssueRetryable()
      self.uploaded_keypair_set.add(self.zone)
      if self.zone in self.deleted_keypair_set:
        self.deleted_keypair_set.remove(self.zone)

  def _DeleteSSHPublicKey(self):
    """Deletes SSH public key used for the VM."""
    with self._lock:
      if self.zone in self.deleted_keypair_set:
        return
      cmd = os_utils.OpenStackCLICommand(self, 'keypair', 'delete',
                                         self.key_name)
      del cmd.flags['format']  # keypair delete does not support json output
      cmd.Issue()
      self.deleted_keypair_set.add(self.zone)
      if self.zone in self.uploaded_keypair_set:
        self.uploaded_keypair_set.remove(self.zone)

  def _CreateInstance(self):
    """Execute command for creating an OpenStack VM instance."""
    create_cmd = self._GetCreateCommand()
    stdout, stderr, _ = create_cmd.Issue()
    if stderr:
      raise errors.Error(stderr)
    resp = json.loads(stdout)
    self.id = resp['id']

  def _GetCreateCommand(self):
    cmd = os_utils.OpenStackCLICommand(self, 'server', 'create', self.name)
    cmd.flags['flavor'] = self.machine_type
    cmd.flags['security-group'] = self.group_id
    cmd.flags['key-name'] = self.key_name
    cmd.flags['availability-zone'] = self.zone
    cmd.flags['nic'] = 'net-id=%s' % self.network_name
    cmd.flags['wait'] = True
    if FLAGS.openstack_config_drive:
      cmd.flags['config-drive'] = 'True'

    hints = self._GetSchedulerHints()
    if hints:
      cmd.flags['hint'] = hints

    if FLAGS.openstack_boot_from_volume:
      cmd.flags['volume'] = self.boot_volume_id
    else:
      cmd.flags['image'] = self.image

    return cmd

  def _GetSchedulerHints(self):
    if FLAGS.openstack_scheduler_policy == NONE:
      return None

    with self._lock:
      group_name = 'perfkit_server_group_%s' % FLAGS.run_uri
      hint_temp = 'group=%s'
      if self.zone in self.created_server_group_dict:
        hint = hint_temp % self.created_server_group_dict[self.zone]['id']
        return hint
      server_group = self._CreateServerGroup(group_name)
      self.server_group_id = server_group['id']
      self.created_server_group_dict[self.zone] = server_group
      if self.zone in self.deleted_server_group_set:
        self.deleted_server_group_set.remove(self.zone)

      return hint_temp % server_group['id']

  def _CreateServerGroup(self, group_name):
    cmd = os_utils.OpenStackCLICommand(self, 'server group', 'create',
                                       group_name)
    cmd.flags['policy'] = FLAGS.openstack_scheduler_policy
    stdout, stderr, _ = cmd.Issue()
    if stderr:
      raise errors.Error(stderr)
    server_group = json.loads(stdout)
    return server_group

  def _DeleteServerGroup(self):
    with self._lock:
      if self.zone in self.deleted_server_group_set:
        return
      cmd = os_utils.OpenStackCLICommand(self, 'server group', 'delete',
                                         self.server_group_id)
      del cmd.flags['format']  # delete does not support json output
      cmd.Issue()
      self.deleted_server_group_set.add(self.zone)
      if self.zone in self.created_server_group_dict:
        del self.created_server_group_dict[self.zone]

  def _DeleteInstance(self):
    cmd = os_utils.OpenStackCLICommand(self, 'server', 'delete', self.id)
    del cmd.flags['format']  # delete does not support json output
    cmd.flags['wait'] = True
    cmd.Issue(suppress_warning=True)

  def _SetIPAddresses(self):
    show_cmd = os_utils.OpenStackCLICommand(self, 'server', 'show', self.name)
    stdout, _, _ = show_cmd.Issue()
    server_dict = json.loads(stdout)
    self.ip_address = self._GetNetworkIPAddress(server_dict, self.network_name)
    self.internal_ip = self.ip_address
    if self.floating_ip_pool_name:
      self.floating_ip = self._AllocateFloatingIP()
      self.internal_ip = self.ip_address
      self.ip_address = self.floating_ip.floating_ip_address

  def _GetNetworkIPAddress(self, server_dict, network_name):
    addresses = server_dict['addresses'].split(',')
    for address in addresses:
      if network_name in address:
        _, ip = address.split('=')
        return ip

  def _GetInternalNetworkCIDR(self):
    """Returns IP addresses source range of internal network."""
    net_cmd = os_utils.OpenStackCLICommand(self, 'network', 'show',
                                           self.network_name)
    net_stdout, _, _ = net_cmd.Issue()
    network = json.loads(net_stdout)

    if isinstance(network['subnets'], list):
      self.subnet_id = network['subnets'][0]
    else:
      self.subnet_id = network['subnets']

    subnet_cmd = os_utils.OpenStackCLICommand(self, 'subnet', 'show',
                                              self.subnet_id)
    stdout, _, _ = subnet_cmd.Issue()
    subnet_dict = json.loads(stdout)
    return subnet_dict['cidr']

  def _AllocateFloatingIP(self):
    floating_ip = self.public_network.associate(self)
    logging.info('floating-ip associated: {}'.format(
        floating_ip.floating_ip_address))
    return floating_ip

  def CreateScratchDisk(self, disk_spec):
    disks_names = ('%s_data_%d_%d'
                   % (self.name, len(self.scratch_disks), i)
                   for i in range(disk_spec.num_striped_disks))
    disks = [os_disk.OpenStackDisk(disk_spec, name, self.zone)
             for name in disks_names]

    self._CreateScratchDiskFromDisks(disk_spec, disks)


class Rhel7BasedOpenStackVirtualMachine(OpenStackVirtualMachine,
                                        linux_virtual_machine.Rhel7Mixin):
  DEFAULT_IMAGE = 'rhel-7.2'


class VersionlessRhel7BasedOpenStackVirtualMachine(
    linux_virtual_machine.VersionlessRhelMixin,
    Rhel7BasedOpenStackVirtualMachine):
  pass


<<<<<<< HEAD
class Centos7BasedOpenStackVirtualMachine(OpenStackVirtualMachine,
                                          linux_virtual_machine.Centos7Mixin):
  DEFAULT_IMAGE = CENTOS_IMAGE

  def __init__(self, vm_spec):
    super(Centos7BasedOpenStackVirtualMachine, self).__init__(vm_spec)
    self.python_package_config = 'python'
    self.python_dev_package_config = 'python-devel'
    self.python_pip_package_config = 'python2-pip'

class ClearBasedOpenStackVirtualMachine(OpenStackVirtualMachine,
                                          linux_virtual_machine.ClearMixin):
  DEFAULT_IMAGE = CLEAR_IMAGE

  def __init__(self, vm_spec):
    super(ClearBasedOpenStackVirtualMachine, self).__init__(vm_spec)
    self.python_package_config = 'python'
    self.python_dev_package_config = 'python-devel'
    self.python_pip_package_config = 'python2-pip'
=======
class CentOs7BasedOpenStackVirtualMachine(OpenStackVirtualMachine,
                                          linux_virtual_machine.CentOs7Mixin):
  DEFAULT_IMAGE = 'centos7'
>>>>>>> fff200f2
<|MERGE_RESOLUTION|>--- conflicted
+++ resolved
@@ -40,13 +40,7 @@
 from perfkitbenchmarker.providers.openstack import utils as os_utils
 from six.moves import range
 
-<<<<<<< HEAD
-RHEL_IMAGE = 'rhel-7.2'
-CENTOS_IMAGE = 'centos7'
-UBUNTU_IMAGE = 'ubuntu-14.04'
-CLEAR_IMAGE = 'upstream-clear'
-=======
->>>>>>> fff200f2
+
 NONE = 'None'
 
 VALIDATION_ERROR_MESSAGE = '{0} {1} could not be found.'
@@ -410,28 +404,11 @@
   pass
 
 
-<<<<<<< HEAD
-class Centos7BasedOpenStackVirtualMachine(OpenStackVirtualMachine,
-                                          linux_virtual_machine.Centos7Mixin):
-  DEFAULT_IMAGE = CENTOS_IMAGE
-
-  def __init__(self, vm_spec):
-    super(Centos7BasedOpenStackVirtualMachine, self).__init__(vm_spec)
-    self.python_package_config = 'python'
-    self.python_dev_package_config = 'python-devel'
-    self.python_pip_package_config = 'python2-pip'
-
 class ClearBasedOpenStackVirtualMachine(OpenStackVirtualMachine,
                                           linux_virtual_machine.ClearMixin):
-  DEFAULT_IMAGE = CLEAR_IMAGE
-
-  def __init__(self, vm_spec):
-    super(ClearBasedOpenStackVirtualMachine, self).__init__(vm_spec)
-    self.python_package_config = 'python'
-    self.python_dev_package_config = 'python-devel'
-    self.python_pip_package_config = 'python2-pip'
-=======
+  DEFAULT_IMAGE = 'ubuntu-14.04'
+
+
 class CentOs7BasedOpenStackVirtualMachine(OpenStackVirtualMachine,
                                           linux_virtual_machine.CentOs7Mixin):
-  DEFAULT_IMAGE = 'centos7'
->>>>>>> fff200f2
+  DEFAULT_IMAGE = 'centos7'