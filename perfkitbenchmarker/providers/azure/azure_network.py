# Copyright 2014 PerfKitBenchmarker Authors. All rights reserved.
#
# Licensed under the Apache License, Version 2.0 (the "License");
# you may not use this file except in compliance with the License.
# You may obtain a copy of the License at
#
#   http://www.apache.org/licenses/LICENSE-2.0
#
# Unless required by applicable law or agreed to in writing, software
# distributed under the License is distributed on an "AS IS" BASIS,
# WITHOUT WARRANTIES OR CONDITIONS OF ANY KIND, either express or implied.
# See the License for the specific language governing permissions and
# limitations under the License.
"""Module containing classes related to Azure VM networking.

The Firewall class provides a way of opening VM ports. The Network class allows
VMs to communicate via internal ips and isolates PerfKitBenchmarker VMs from
others in
the same project. See http://msdn.microsoft.com/library/azure/jj156007.aspx
for more information about Azure Virtual Networks.
"""

import json
import logging
import threading
from typing import Optional

from absl import flags
from perfkitbenchmarker import context
from perfkitbenchmarker import errors
from perfkitbenchmarker import network
from perfkitbenchmarker import placement_group
from perfkitbenchmarker import providers
from perfkitbenchmarker import resource
from perfkitbenchmarker import vm_util
from perfkitbenchmarker.providers import azure
from perfkitbenchmarker.providers.azure import azure_placement_group
from perfkitbenchmarker.providers.azure import flags as azure_flags
from perfkitbenchmarker.providers.azure import util

FLAGS = flags.FLAGS
SSH_PORT = 22

flags.DEFINE_boolean('azure_infiniband', False,
                     'Install Mellanox OpenFabrics drivers')
_AZ_VERSION_LOG = flags.DEFINE_boolean(
    'azure_version_log', True, 'Log az --version.'
)

DEFAULT_REGION = 'eastus2'

REGION = 'region'
ZONE = 'zone'


def GetResourceGroup(zone=None):
  """Get the resource group for the current benchmark."""
  spec = context.GetThreadBenchmarkSpec()
  # This is protected by spec.networks_lock, so there's no race
  # condition with checking for the attribute and then creating a
  # resource group.
  try:
    return spec.azure_resource_group
  except AttributeError:
    group = AzureResourceGroup(
        'pkb%s-%s' % (FLAGS.run_uri, spec.uid), zone=zone)
    spec.azure_resource_group = group
    return group


class AzureResourceGroup(resource.BaseResource):
  """A Resource Group, the basic unit of Azure provisioning."""
  _az_lock = threading.Condition()
  _az_version: Optional[str] = None

  def __init__(self,
               name,
               zone=None,
               use_existing=False,
               timeout_minutes=None,
               raise_on_create_failure=True):
    super(AzureResourceGroup, self).__init__()
    AzureResourceGroup._log_az_version()
    self.name = name
    self.use_existing = use_existing
    self.timeout_minutes = timeout_minutes
    self.raise_on_create_failure = raise_on_create_failure
    # A resource group's region doesn't affect the region of
    # actual resources, but we need to choose *some* region for every
    # benchmark, even if the user doesn't specify one.
    self.region = util.GetRegionFromZone(
        FLAGS.zone[0] if FLAGS.zone else zone or DEFAULT_REGION)
    # Whenever an Azure CLI command needs a resource group, it's
    # always specified the same way.
    self.args = ['--resource-group', self.name]

  def _Create(self):
    if not self.use_existing:
      # A resource group can own resources in multiple zones, but the
      # group itself needs to have a region. Therefore,
      # FLAGS.zone[0].
      _, _, retcode = vm_util.IssueCommand(
          [
              azure.AZURE_PATH, 'group', 'create', '--name', self.name,
              '--location', self.region, '--tags'
          ] + util.GetTags(self.timeout_minutes),
          raise_on_failure=False)

      if retcode and self.raise_on_create_failure:
        raise errors.Resource.RetryableCreationError(
            'Error creating Azure resource group')

  def _Exists(self):
    stdout, _, _ = vm_util.IssueCommand(
        [azure.AZURE_PATH, 'group', 'show', '--name', self.name],
        raise_on_failure=False)
    try:
      json.loads(stdout)
      return True
    except ValueError:
      return False

  def _Delete(self):
    # Ignore delete failures (potentially already deleted) and timeouts as
    # delete should complete even if we stop waiting for the response.
    vm_util.IssueCommand(
        [azure.AZURE_PATH, 'group', 'delete', '--yes', '--name', self.name],
        timeout=600,
        raise_on_failure=False,
        raise_on_timeout=False)

  def AddTag(self, key, value):
    """Add a single tag to an existing Resource Group.

    Args:
      key: tag key
      value: tag value

    Raises:
      errors.resource.CreationError on failure.
    """
    tag_cmd = [
        azure.AZURE_PATH, 'group', 'update', '--name', self.name, '--set',
        'tags.' + util.FormatTag(key, value)
    ]
    _, _, retcode = vm_util.IssueCommand(tag_cmd, raise_on_failure=False)
    if retcode:
      raise errors.Resource.CreationError('Error tagging Azure resource group.')

  @classmethod
  def _log_az_version(cls):
    if not _AZ_VERSION_LOG.value:
      return

    with cls._az_lock:
      if not cls._az_version:
        cls.az_version, _, _ = vm_util.IssueCommand(
            [azure.AZURE_PATH, '--version'],
            raise_on_failure=True)


class AzureStorageAccount(resource.BaseResource):
  """Object representing an Azure Storage Account."""

  total_storage_accounts = 0

  def __init__(self,
               storage_type,
               region,
               name,
               kind=None,
               access_tier=None,
               resource_group=None,
               use_existing=False,
               raise_on_create_failure=True):
    super(AzureStorageAccount, self).__init__()
    self.storage_type = storage_type
    self.name = name
    self.resource_group = resource_group or GetResourceGroup()
    self.region = region
    self.kind = kind or 'Storage'
    self.use_existing = use_existing
    self.raise_on_create_failure = raise_on_create_failure

    AzureStorageAccount.total_storage_accounts += 1

    if kind == 'BlobStorage':
      self.access_tier = access_tier or 'Hot'
    else:
      # Access tiers are only valid for blob storage accounts.
      assert access_tier is None
      self.access_tier = access_tier

  def _Create(self):
    """Creates the storage account."""
    if not self.use_existing:
      create_cmd = [
          azure.AZURE_PATH, 'storage', 'account', 'create', '--kind', self.kind,
          '--sku', self.storage_type, '--name', self.name, '--tags'
      ] + util.GetTags(
          self.resource_group.timeout_minutes) + self.resource_group.args
      if self.region:
        create_cmd.extend(['--location', self.region])
      if self.kind == 'BlobStorage':
        create_cmd.extend(['--access-tier', self.access_tier])
      vm_util.IssueCommand(
          create_cmd, raise_on_failure=self.raise_on_create_failure)

  def _PostCreate(self):
    """Get our connection string and our keys."""
    self.connection_string = util.GetAzureStorageConnectionString(
        self.name, self.resource_group.args)
    self.connection_args = ['--connection-string', self.connection_string]
    self.key = util.GetAzureStorageAccountKey(self.name,
                                              self.resource_group.args)

  def _Delete(self):
    """Deletes the storage account."""
    delete_cmd = [
        azure.AZURE_PATH, 'storage', 'account', 'delete', '--name', self.name,
        '--yes'
    ] + self.resource_group.args
    vm_util.IssueCommand(delete_cmd, raise_on_failure=False)

  def _Exists(self):
    """Returns true if the storage account exists."""
    stdout, _, _ = vm_util.IssueCommand(
        [
            azure.AZURE_PATH, 'storage', 'account', 'show', '--output', 'json',
            '--name', self.name
        ] + self.resource_group.args,
        raise_on_failure=False)

    try:
      json.loads(stdout)
      return True
    except ValueError:
      return False


class AzureVirtualNetwork(network.BaseNetwork):
  """Object representing an Azure Virtual Network.

  The benchmark spec contains one instance of this class per region, which an
  AzureNetwork may retrieve or create via AzureVirtualNetwork.GetForRegion.

  Attributes:
    name: string. Name of the virtual network.
    resource_group: Resource Group instance that network belongs to.
    region: string. Azure region of the network.
  """

  # Initializes an address space for a new AzureVirtualNetwork
  _regional_network_count = 0
  vnet_lock = threading.Lock()

  CLOUD = providers.AZURE

  def __init__(self, spec, region, name, number_subnets):
    super(AzureVirtualNetwork, self).__init__(spec)
    self.name = name
    self.resource_group = GetResourceGroup()
    self.region = region
    self.args = ['--vnet-name', self.name]
    self.address_index = 0
    self.regional_index = AzureVirtualNetwork._regional_network_count
    self.address_spaces = []
    for zone_num in range(number_subnets):
      self.address_spaces.append(
          network.GetCidrBlock(self.regional_index, zone_num))
    self.is_created = False

  @classmethod
  def GetForRegion(cls, spec, region, name, number_subnets=1
                   ) -> Optional['AzureVirtualNetwork']:
    """Retrieves or creates an AzureVirtualNetwork.

    Args:
      spec: BaseNetworkSpec. Spec for Azure Network.
      region: string. Azure region name.
      name: string. Azure Network Name.
      number_subnets: int. Optional. Number of subnets that network will
        contain.

    Returns:
      AzureVirtualNetwork | None. If AZURE_SUBNET_ID is specified, an existing
      network is used via a subnet, and PKB does not add it to the benchmark
      spec so this method returns None.
      If an AzureVirtualNetwork for the same region already exists in the
      benchmark spec, that instance is returned. Otherwise, a new
      AzureVirtualNetwork is created and returned.
    """
    benchmark_spec = context.GetThreadBenchmarkSpec()
    if benchmark_spec is None:
      raise errors.Error('GetNetwork called in a thread without a '
                         'BenchmarkSpec.')
    if azure_flags.AZURE_SUBNET_ID.value:
<<<<<<< HEAD
      # AzureVirtualNetworks are not Resources, so we just run None here as
      # the network exists but will be accessed via the subnet
=======
      # AzureVirtualNetworks are not Resources, so we just return None here as
      # the network exists but will be accessed via the subnet.
>>>>>>> a1c5c702
      return None
    key = cls.CLOUD, REGION, region
    # Because this method is only called from the AzureNetwork constructor,
    # which is only called from AzureNetwork.GetNetwork, we already hold the
    # benchmark_spec.networks_lock.
    number_subnets = max(number_subnets, len(FLAGS.zone))
    if key not in benchmark_spec.regional_networks:
      benchmark_spec.regional_networks[key] = cls(spec, region, name,
                                                  number_subnets)
      AzureVirtualNetwork._regional_network_count += 1
    return benchmark_spec.regional_networks[key]

  def GetNextAddressSpace(self):
    """Returns the next available address space for next subnet."""
    with self.vnet_lock:
      assert self.address_index < len(
          self.address_spaces), 'Only allocated {} addresses'.format(
              len(self.address_spaces))
      next_address_space = self.address_spaces[self.address_index]
      self.address_index += 1
      return next_address_space

  def Create(self):
    """Creates the virtual network."""
    with self.vnet_lock:
      if self.is_created:
        return

      logging.info('Creating %d Azure subnets in %s', len(self.address_spaces),
                   self.region)
      vm_util.IssueRetryableCommand([
          azure.AZURE_PATH, 'network', 'vnet', 'create', '--location', self
          .region, '--name', self.name, '--address-prefixes'
      ] + self.address_spaces + self.resource_group.args)

      self.is_created = True

  def Delete(self):
    """Deletes the virtual network."""
    pass

  @vm_util.Retry()
  def Exists(self):
    """Returns true if the virtual network exists."""
    stdout, _, _ = vm_util.IssueCommand(
        [
            azure.AZURE_PATH, 'network', 'vnet', 'show', '--output', 'json',
            '--name', self.name
        ] + self.resource_group.args,
        raise_on_failure=False)

    return bool(json.loads(stdout))


class AzureSubnet(resource.BaseResource):
  """Object representing an Azure Subnet."""

  def __init__(self, vnet, name):
    super(AzureSubnet, self).__init__()
    if azure_flags.AZURE_SUBNET_ID.value:
      # use pre-existing subnet
      self.id = azure_flags.AZURE_SUBNET_ID.value
      self.user_managed = True
    else:
      # create a new subnet.
      # id could be set after _Exists succeeds, but is only used by AzureNIC()
      # before AzureSubnet.Create() is called.
      self.id = None
      self.user_managed = False

      self.resource_group = GetResourceGroup()
      self.vnet = vnet
      self.name = name
      self.args = ['--subnet', self.name]
      self.address_space = None

  def _Create(self):
    # Avoids getting additional address space when create retries.
    if not self.address_space:
      self.address_space = self.vnet.GetNextAddressSpace()

    vm_util.IssueCommand([
        azure.AZURE_PATH, 'network', 'vnet', 'subnet', 'create', '--vnet-name',
        self.vnet.name, '--address-prefix', self.address_space, '--name',
        self.name
    ] + self.resource_group.args)

  @vm_util.Retry()
  def _Exists(self):
    stdout, _, _ = vm_util.IssueCommand(
        [
            azure.AZURE_PATH, 'network', 'vnet', 'subnet', 'show',
            '--vnet-name', self.vnet.name, '--output', 'json', '--name',
            self.name
        ] + self.resource_group.args,
        raise_on_failure=False)

    return bool(json.loads(stdout))

  def _Delete(self):
    pass


class AzureNetworkSecurityGroup(resource.BaseResource):
  """Object representing an Azure Network Security Group."""

  def __init__(self, region, subnet, name):
    super(AzureNetworkSecurityGroup, self).__init__()

    self.region = region
    self.subnet = subnet
    self.name = name
    self.resource_group = GetResourceGroup()
    self.args = ['--nsg', self.name]

    self.rules_lock = threading.Lock()
    # Mapping of (start_port, end_port, source) -> rule name, used to
    # deduplicate rules. We expect duplicate rules because PKB will
    # call AllowPort() for each VM on a subnet, but the rules are
    # actually applied to the entire subnet.
    self.rules = {}
    # True if the special 'DenyAll' rule is present.
    self.have_deny_all_rule = False

  def _Create(self):
    vm_util.IssueCommand([
        azure.AZURE_PATH, 'network', 'nsg', 'create', '--location',
        self.region, '--name', self.name
    ] + self.resource_group.args)

  @vm_util.Retry()
  def _Exists(self):
    stdout, _, _ = vm_util.IssueCommand(
        [
            azure.AZURE_PATH, 'network', 'nsg', 'show', '--output', 'json',
            '--name', self.name
        ] + self.resource_group.args,
        raise_on_failure=False)

    return bool(json.loads(stdout))

  def _Delete(self):
    pass

  def _GetRulePriority(self, rule, rule_name):
    # Azure priorities are between 100 and 4096, but we reserve 4095
    # for the special DenyAll rule created by DisallowAllPorts.
    rule_priority = 100 + len(self.rules)
    if rule_priority >= 4095:
      raise ValueError('Too many firewall rules!')
    self.rules[rule] = rule_name
    return rule_priority

  def AttachToSubnet(self):
    vm_util.IssueRetryableCommand([
        azure.AZURE_PATH, 'network', 'vnet', 'subnet', 'update', '--name',
        self.subnet.name, '--network-security-group', self.name
    ] + self.resource_group.args + self.subnet.vnet.args)

  def AllowPort(
      self,
      vm,
      start_port,
      end_port=None,
      source_range=None,
      protocol='*'):
    """Open a port or port range.

    Args:
      vm: the virtual machine to open the port for.
      start_port: either a single port or the start of a range.
      end_port: if given, the end of the port range.
      source_range: List of source CIDRs to allow for this port. If None, all
        sources are allowed. i.e. ['0.0.0.0/0']
      protocol: Network protocol this rule applies to. One of {*, Ah, Esp, Icmp,
        Tcp, Udp}. See
        https://learn.microsoft.com/en-us/cli/azure/network/nsg/rule?view=azure-cli-latest#az-network-nsg-rule-create

    Raises:
      ValueError: when there are too many firewall rules.
    """
    source_range = source_range or ['0.0.0.0/0']
    end_port = end_port or start_port

    source_range.sort()
    # Replace slashes as they are not allowed in an azure rule name.
    source_range_str = ','.join(source_range).replace('/', '_')
    rule = (start_port, end_port, source_range_str)
    with self.rules_lock:
      if rule in self.rules:
        return
      port_range = '%s-%s' % (start_port, end_port)
      rule_name = 'allow-%s-%s' % (port_range, source_range_str)
      rule_priority = self._GetRulePriority(rule, rule_name)

    network_cmd = [
        azure.AZURE_PATH, 'network', 'nsg', 'rule', 'create', '--name',
        rule_name, '--destination-port-range', port_range,
        '--protocol', protocol, '--access', 'Allow',
        '--priority',
        str(rule_priority)
    ] + ['--source-address-prefixes'] + source_range
    network_cmd.extend(self.resource_group.args + self.args)
    vm_util.IssueRetryableCommand(network_cmd)

  def AllowIcmp(self):
    source_address = '0.0.0.0/0'
    # '*' in Azure represents all ports
    rule = ('*', source_address)
    rule_name = 'allow-icmp'
    with self.rules_lock:
      if rule in self.rules:
        return
      rule_priority = self._GetRulePriority(rule, rule_name)
      network_cmd = [
          azure.AZURE_PATH, 'network', 'nsg', 'rule', 'create', '--name',
          rule_name, '--access', 'Allow', '--source-address-prefixes',
          source_address, '--source-port-ranges', '*',
          '--destination-port-ranges', '*', '--priority',
          str(rule_priority), '--protocol', 'Icmp'
      ]
      network_cmd.extend(self.resource_group.args + self.args)
      vm_util.IssueRetryableCommand(network_cmd)


class AzureFirewall(network.BaseFirewall):
  """A firewall on Azure is a Network Security Group.

  NSGs are per-subnet, but this class is per-provider, so we just
  proxy methods through to the right NSG instance.
  """

  CLOUD = providers.AZURE

  def AllowPort(self, vm, start_port, end_port=None, source_range=None):
    """Opens a port on the firewall.

    This is a no-op if there is no firewall configured for the VM.  This can
    happen when using an already existing subnet.

    Args:
      vm: The BaseVirtualMachine object to open the port for.
      start_port: The local port to open.
      end_port: if given, open the range [start_port, end_port].
      source_range: unsupported at present.
    """

    if vm.network.nsg:
      vm.network.nsg.AllowPort(
          vm, start_port, end_port=end_port, source_range=source_range)

  def DisallowAllPorts(self):
    """Closes all ports on the firewall."""
    pass

  def AllowIcmp(self, vm):
    """Opens the ICMP protocol on the firewall.

    Args:
      vm: The BaseVirtualMachine object to open the ICMP protocol for.
    """

    vm.network.nsg.AllowIcmp()


class AzureNetwork(network.BaseNetwork):
  """Locational network components.

  A container object holding all of the network-related objects that
  we need for an Azure zone (aka region).
  """

  CLOUD = providers.AZURE

  def __init__(self, spec):
    super(AzureNetwork, self).__init__(spec)
    self.resource_group = GetResourceGroup()
    self.region = util.GetRegionFromZone(self.zone)
    self.availability_zone = util.GetAvailabilityZoneFromZone(self.zone)

    is_dedicated_host = bool(FLAGS.dedicated_hosts)
    in_availability_zone = bool(self.availability_zone)

    # Placement Group
    no_placement_group = (
        not FLAGS.placement_group_style or
        FLAGS.placement_group_style == placement_group.PLACEMENT_GROUP_NONE)
    has_optional_pg = (FLAGS.placement_group_style ==
                       placement_group.PLACEMENT_GROUP_CLOSEST_SUPPORTED)
    if no_placement_group:
      self.placement_group = None
    elif has_optional_pg and len(set(FLAGS.zone)) > 1:
      logging.warning(
          'inter-zone/inter-region tests do not support placement groups. '
          'Placement group style set to none.'
      )
      self.placement_group = None
    elif len(set(FLAGS.zone)) > 1:
      raise errors.Benchmarks.UnsupportedConfigError(
          'inter-zone/inter-region tests do not support placement groups. '
          'Use placement group style closest_supported.')
    # With dedicated hosting and/or an availability zone, an availability set
    # cannot be created
    elif (FLAGS.placement_group_style == azure_placement_group.AVAILABILITY_SET
          and (is_dedicated_host or in_availability_zone)):
      self.placement_group = None
    else:
      placement_group_spec = azure_placement_group.AzurePlacementGroupSpec(
          'AzurePlacementGroupSpec',
          flag_values=FLAGS,
          zone=self.zone,
          resource_group=self.resource_group.name)

      self.placement_group = azure_placement_group.AzurePlacementGroup(
          placement_group_spec)

    # Storage account names can't include separator characters :(.
    storage_account_prefix = 'pkb%s' % FLAGS.run_uri

    # Storage account names must be 3-24 characters long and use
    # numbers and lower-case letters only, which leads us to this
    # awful naming scheme.
    suffix = 'storage%d' % AzureStorageAccount.total_storage_accounts
    self.storage_account = AzureStorageAccount(
        FLAGS.azure_storage_type, self.region,
        storage_account_prefix[:24 - len(suffix)] + suffix)

    # Length restriction from https://docs.microsoft.com/en-us/azure/azure-resource-manager/management/resource-name-rules#microsoftnetwork  pylint: disable=line-too-long
    prefix = '%s-%s' % (self.resource_group.name, self.region)
    vnet_name = prefix + '-vnet'
    if len(vnet_name) > 64:
      vnet_name = prefix[:59] + '-vnet'
    self.vnet = AzureVirtualNetwork.GetForRegion(spec, self.region, vnet_name)
    subnet_name = vnet_name
    if self.availability_zone:
      subnet_name += '-' + self.availability_zone
    subnet_name += '-subnet'
    self.subnet = AzureSubnet(self.vnet, subnet_name)
    if azure_flags.AZURE_SUBNET_ID.value:
      # usage of an nsg is not currently supported with an existing subnet.
      self.nsg = None
    else:
      self.nsg = AzureNetworkSecurityGroup(self.region, self.subnet,
                                           self.subnet.name + '-nsg')

  @vm_util.Retry()
  def Create(self):
    """Creates the network."""
    # If the benchmark includes multiple zones,
    # self.resource_group.Create() will be called more than once. But
    # BaseResource will prevent us from running the underlying Azure
    # commands more than once, so that is fine.
    self.resource_group.Create()

    if self.placement_group:
      self.placement_group.Create()

    self.storage_account.Create()

    if self.vnet:
      self.vnet.Create()
    if self.subnet:
      self.subnet.Create()
    if self.nsg:
      self.nsg.Create()
      self.nsg.AttachToSubnet()

  def Delete(self):
    """Deletes the network."""
    # If the benchmark includes multiple zones, this will be called
    # multiple times, but there will be no bad effects from multiple
    # deletes.
    self.resource_group.Delete()

  def Peer(self, peering_network):
    """Peers the network with the peering_network.

    This method is used for VPC peering. It will connect 2 VPCs together.

    Args:
      peering_network: BaseNetwork. The network to peer with.
    """

    # Skip Peering if the networks are the same
    if self.vnet is peering_network.vnet:
      return

    spec = network.BaseVPCPeeringSpec(self.vnet,
                                      peering_network.vnet)
    self.vpc_peering = AzureVpcPeering(spec)
    peering_network.vpc_peering = self.vpc_peering
    self.vpc_peering.Create()

  @classmethod
  def _GetKeyFromNetworkSpec(cls, spec):
    """Returns a key used to register Network instances."""
    return (cls.CLOUD, ZONE, spec.zone)


class AzureVpcPeering(network.BaseVPCPeering):
  """Object containing all information needed to create a VPC Peering Object."""

  def _Create(self):
    """Creates the peering object."""
    self.name = '%s-%s-%s' % (self.network_a.resource_group.name,
                              self.network_a.region, self.network_b.region)

    # Creates Peering Connection
    create_cmd = [
        azure.AZURE_PATH, 'network', 'vnet', 'peering', 'create',
        '--name', self.name,
        '--vnet-name', self.network_a.name,
        '--remote-vnet', self.network_b.name,
        '--allow-vnet-access'
    ] + self.network_a.resource_group.args

    vm_util.IssueRetryableCommand(create_cmd)

    # Accepts Peering Connection
    accept_cmd = [
        azure.AZURE_PATH, 'network', 'vnet', 'peering', 'create',
        '--name', self.name,
        '--vnet-name', self.network_b.name,
        '--remote-vnet', self.network_a.name,
        '--allow-vnet-access'
    ] + self.network_b.resource_group.args
    vm_util.IssueRetryableCommand(accept_cmd)

    logging.info('Created VPC peering between %s and %s',
                 self.network_a.address_spaces[0],
                 self.network_b.address_spaces[0])

  def _Delete(self):
    """Deletes the peering connection."""
    # Gets Deleted with resource group deletion
    pass<|MERGE_RESOLUTION|>--- conflicted
+++ resolved
@@ -295,13 +295,8 @@
       raise errors.Error('GetNetwork called in a thread without a '
                          'BenchmarkSpec.')
     if azure_flags.AZURE_SUBNET_ID.value:
-<<<<<<< HEAD
-      # AzureVirtualNetworks are not Resources, so we just run None here as
-      # the network exists but will be accessed via the subnet
-=======
       # AzureVirtualNetworks are not Resources, so we just return None here as
       # the network exists but will be accessed via the subnet.
->>>>>>> a1c5c702
       return None
     key = cls.CLOUD, REGION, region
     # Because this method is only called from the AzureNetwork constructor,
