# Copyright 2017 PerfKitBenchmarker Authors. All rights reserved.
#
# Licensed under the Apache License, Version 2.0 (the "License");
# you may not use this file except in compliance with the License.
# You may obtain a copy of the License at
#
#   http://www.apache.org/licenses/LICENSE-2.0
#
# Unless required by applicable law or agreed to in writing, software
# distributed under the License is distributed on an "AS IS" BASIS,
# WITHOUT WARRANTIES OR CONDITIONS OF ANY KIND, either express or implied.
# See the License for the specific language governing permissions and
# limitations under the License.

"""Contains classes/functions related to Azure Kubernetes Service."""

import json
from typing import List

from absl import flags
from perfkitbenchmarker import container_service
from perfkitbenchmarker import provider_info
from perfkitbenchmarker import virtual_machine
from perfkitbenchmarker import vm_util
from perfkitbenchmarker.providers import azure
from perfkitbenchmarker.providers.azure import azure_network
from perfkitbenchmarker.providers.azure import service_principal
from perfkitbenchmarker.providers.azure import util

FLAGS = flags.FLAGS


class AzureContainerRegistry(container_service.BaseContainerRegistry):
  """Class for building and storing container images on Azure."""

  CLOUD = provider_info.AZURE

  def __init__(self, registry_spec):
    super().__init__(registry_spec)
    self.region = util.GetRegionFromZone(self.zone)
    self.resource_group = azure_network.GetResourceGroup(self.region)
    self.login_server = None
    self.sku = 'Basic'
    self._deleted = False
    self.acr_id = None
    self.service_principal = service_principal.ServicePrincipal.GetInstance()

  def _Exists(self):
    """Returns True if the registry exists."""
    if self._deleted:
      return False
    stdout, _, _ = vm_util.IssueCommand(
        [azure.AZURE_PATH, 'acr', 'show', '--name', self.name]
        + self.resource_group.args,
        raise_on_failure=False,
    )
    try:
      registry = json.loads(stdout)
      self.login_server = registry['loginServer']
      self.acr_id = registry['id']
      return True
    except ValueError:
      return False

  def _Create(self):
    """Creates the registry."""
    if self._Exists():
      return
    vm_util.IssueCommand(
        [
            azure.AZURE_PATH,
            'acr',
            'create',
            '--name',
            self.name,
            '--sku',
            self.sku,
        ]
        + self.resource_group.args
    )

  def _Delete(self):
    """Deletes the registry."""
    # This will be deleted along with the resource group
    self._deleted = True

  def _PostCreate(self):
    """Allow the service principle to read from the repository."""
    # If we bootstrapped our own credentials into the AKS cluster it already,
    # has read permission, because it created the repo.
    if not FLAGS.bootstrap_azure_service_principal:
      create_role_assignment_cmd = [
          azure.AZURE_PATH,
          'role',
          'assignment',
          'create',
          '--assignee',
          self.service_principal.app_id,
          '--role',
          'Reader',
          '--scope',
          self.acr_id,
      ]
      vm_util.IssueRetryableCommand(create_role_assignment_cmd)

  def _CreateDependencies(self):
    """Creates the resource group."""
    self.resource_group.Create()
    self.service_principal.Create()

  def _DeleteDependencies(self):
    """Deletes the resource group."""
    self.service_principal.Delete()

  def Login(self):
    """Logs in to the registry."""
    vm_util.IssueCommand([
        azure.AZURE_PATH,
        'acr',
        'login',
        '--name',
        self.name,
    ])

  def GetFullRegistryTag(self, image):
    """Gets the full tag of the image."""
    full_tag = '{login_server}/{name}'.format(
        login_server=self.login_server, name=image
    )
    return full_tag


class AksCluster(container_service.KubernetesCluster):
  """Class representing an Azure Kubernetes Service cluster."""

  CLOUD = provider_info.AZURE

  def __init__(self, spec):
    """Initializes the cluster."""
    super().__init__(spec)
    self.region = util.GetRegionFromZone(self.zone)
    self.resource_group = azure_network.GetResourceGroup(self.region)
    self.node_resource_group = None
    self.name = 'pkbcluster%s' % FLAGS.run_uri
    # TODO(pclay): replace with built in service principal once I figure out how
    # to make it work with ACR
    self.service_principal = service_principal.ServicePrincipal.GetInstance()
    self.cluster_version = FLAGS.container_cluster_version
    self._deleted = False

  def InitializeNodePoolForCloud(
      self,
      vm_config: virtual_machine.BaseVirtualMachine,
      nodepool_config: container_service.BaseNodePoolConfig,
  ):
    nodepool_config.disk_type = vm_config.create_os_disk_strategy.disk.disk_type  # pytype: disable=attribute-error
    nodepool_config.disk_size = vm_config.create_os_disk_strategy.disk.disk_size  # pytype: disable=attribute-error

  def GetResourceMetadata(self):
    """Returns a dict containing metadata about the cluster.

    Returns:
      dict mapping string property key to value.
    """
    result = super().GetResourceMetadata()
    result['boot_disk_type'] = self.default_nodepool.disk_type
    result['boot_disk_size'] = self.default_nodepool.disk_size
    return result

  def _IsAutoscalerEnabled(self):
    """Returns True if the cluster autoscaler is enabled."""
    return (
        self.min_nodes != self.default_nodepool.num_nodes
        or self.max_nodes != self.default_nodepool.num_nodes
    )

  def _Create(self):
    """Creates the AKS cluster."""
    cmd = [
        azure.AZURE_PATH,
        'aks',
        'create',
        '--name',
        self.name,
        '--location',
        self.region,
        '--ssh-key-value',
        vm_util.GetPublicKeyPath(),
        '--service-principal',
        self.service_principal.app_id,
        # TODO(pclay): avoid logging client secret
        '--client-secret',
        self.service_principal.password,
        '--nodepool-name',
        container_service.DEFAULT_NODEPOOL,
        '--nodepool-labels',
        f'pkb_nodepool={container_service.DEFAULT_NODEPOOL}',
    ] + self._GetNodeFlags(self.default_nodepool)
    if self._IsAutoscalerEnabled():
      cmd += [
          '--enable-cluster-autoscaler',
          f'--min-count={self.min_nodes}',
          f'--max-count={self.max_nodes}',
      ]

    # TODO(pclay): expose quota and capacity errors
    # Creating an AKS cluster with a fresh service principal usually fails due
    # to a race condition. Active Directory knows the service principal exists,
    # but AKS does not. (https://github.com/Azure/azure-cli/issues/9585)
    # Use 5 min timeout on service principle retry. cmd will fail fast.
    vm_util.Retry(timeout=300)(vm_util.IssueCommand)(
        cmd,
        # Half hour timeout on creating the cluster.
        timeout=1800,
    )

    for _, nodepool in self.nodepools.items():
      self._CreateNodePool(nodepool)

  def _CreateNodePool(
      self, nodepool_config: container_service.BaseNodePoolConfig
  ):
    """Creates a node pool."""
    cmd = [
        azure.AZURE_PATH,
        'aks',
        'nodepool',
        'add',
        '--cluster-name',
        self.name,
        '--name',
        _AzureNodePoolName(nodepool_config.name),
        '--labels',
        f'pkb_nodepool={nodepool_config.name}',
    ] + self._GetNodeFlags(nodepool_config)
    vm_util.IssueCommand(cmd, timeout=600)

  def _GetNodeFlags(
      self, nodepool_config: container_service.BaseNodePoolConfig
  ) -> List[str]:
    """Common flags for create and nodepools add."""
    args = [
        '--node-vm-size',
        nodepool_config.machine_type,
    ] + self.resource_group.args
    node_count = nodepool_config.num_nodes
    if self._IsAutoscalerEnabled():
      node_count = max(self.min_nodes, node_count)
      node_count = min(self.max_nodes, node_count)
    args += [f'--node-count={node_count}']
    if self.default_nodepool.zone and self.default_nodepool.zone != self.region:
      zones = ' '.join(
          zone[-1] for zone in self.default_nodepool.zone.split(',')
      )
      args += ['--zones', zones]
    if self.default_nodepool.disk_size:
      args += ['--node-osdisk-size', str(self.default_nodepool.disk_size)]
    if self.cluster_version:
      args += ['--kubernetes-version', self.cluster_version]
    return args

  def _Exists(self):
    """Returns True if the cluster exists."""
    if self._deleted:
      return False
    stdout, _, _ = vm_util.IssueCommand(
        [
            azure.AZURE_PATH,
            'aks',
            'show',
            '--name',
            self.name,
        ]
        + self.resource_group.args,
        raise_on_failure=False,
    )
    try:
      cluster = json.loads(stdout)
      self.node_resource_group = cluster['nodeResourceGroup']
      return True
    except ValueError:
      return False

  def _Delete(self):
    """Deletes the AKS cluster."""
    # Do not call super._Delete() as it will try to delete containers and the
    # cluster may have already been deleted by deleting a corresponding
    # AzureContainerRegistry. The registry deletes the shared resource group.
    #
    # Normally only azure networks manage resource groups because,
    # PKB assumes all benchmarks use VMs and VMs always depend on networks.
    # However container benchmarks do not provision networks and
    # directly manage their own resource groups. However ContainerClusters and
    # ContainerRegistries can be used independently so they must both directly
    # mangage the undlerlying resource group. This is indempotent, but can cause
    # AKS clusters to have been deleted before calling _Delete().
    #
    # If it has not yet been deleted it will be deleted along with the resource
    # group.
    if self.event_poller:
      self.event_poller.StopPolling()
    self._deleted = True

  def _AttachContainerRegistry(self):
    """Helper method to attach the container registry."""
    if self.container_registry:
      attach_registry_cmd = [
          azure.AZURE_PATH,
          'aks',
          'update',
          '--name',
          self.name,
          '--resource-group',
          self.resource_group.name,
          '--attach-acr',
          self.container_registry.name,
      ]
      vm_util.IssueCommand(attach_registry_cmd)
  
  def _PostCreate(self):
    """Tags the cluster resource group."""
    super()._PostCreate()
    set_tags_cmd = [
        azure.AZURE_PATH,
        'group',
        'update',
        '-g',
        self.node_resource_group,
        '--set',
        util.GetTagsJson(self.resource_group.timeout_minutes),
    ]
    vm_util.IssueCommand(set_tags_cmd)
    self._AttachContainerRegistry()

  def _IsReady(self):
    """Returns True if the cluster is ready."""
    vm_util.IssueCommand(
        [
            azure.AZURE_PATH,
            'aks',
            'get-credentials',
            '--admin',
            '--name',
            self.name,
            '--file',
            FLAGS.kubeconfig,
        ]
        + self.resource_group.args
    )
    version_cmd = [FLAGS.kubectl, '--kubeconfig', FLAGS.kubeconfig, 'version']
    _, _, retcode = vm_util.IssueCommand(version_cmd, raise_on_failure=False)
    if retcode:
      return False
    # POD creation will fail until the default service account is created.
    get_cmd = [
        FLAGS.kubectl,
        '--kubeconfig',
        FLAGS.kubeconfig,
        'get',
        'serviceAccounts',
    ]
    stdout, _, _ = vm_util.IssueCommand(get_cmd)
    return 'default' in stdout

  def _CreateDependencies(self):
    """Creates the resource group."""
    self.resource_group.Create()
    self.service_principal.Create()

  def _DeleteDependencies(self):
    """Deletes the resource group."""
    self.service_principal.Delete()
    super()._DeleteDependencies()

  def GetDefaultStorageClass(self) -> str:
    """Get the default storage class for the provider."""
    # https://docs.microsoft.com/en-us/azure/aks/csi-storage-drivers
    # Premium_LRS
    return 'managed-csi-premium'

  def ResizeNodePool(
      self, new_size: int, node_pool: str = container_service.DEFAULT_NODEPOOL
  ):
    """Change the number of nodes in the node pool."""
    cmd = [
        azure.AZURE_PATH,
        'aks',
        'nodepool',
        'scale',
        '--cluster-name',
        self.name,
        '--name',
        _AzureNodePoolName(node_pool),
        f'--node-count={new_size}',
    ] + self.resource_group.args
    vm_util.IssueCommand(cmd)

  def GetNodePoolNames(self) -> list[str]:
    """Get node pool names for the cluster."""
    cmd = [
        azure.AZURE_PATH,
        'aks',
        'nodepool',
        'list',
        '--cluster-name',
        self.name,
    ] + self.resource_group.args
    stdout, _, _ = vm_util.IssueCommand(cmd)
    nodepools = json.loads(stdout)
    return [nodepool['name'] for nodepool in nodepools]


class AksAutomaticCluster(AksCluster):
  """Class representing an AKS Automatic cluster, which has managed node pools.

  This feature is currently in preview. To provision an AKS Automatic cluster,
  you'll need to install the Azure CLI 'aks-preview' extension.
  For more details, see the official documentation:
  https://learn.microsoft.com/en-us/azure/aks/automatic/quick-automatic-managed-network
  """

  CLOUD = provider_info.AZURE
  CLUSTER_TYPE = 'Auto'

  def _Create(self):
    """Creates the Automatic AKS cluster with tags."""
    tags_dict = util.GetResourceTags(self.resource_group.timeout_minutes)
    tags_list = [f'{k}={v}' for k, v in tags_dict.items()]
    cmd = [
        azure.AZURE_PATH,
        'aks',
        'create',
        '--name',
        self.name,
        '--location',
        self.region,
        '--ssh-key-value',
        vm_util.GetPublicKeyPath(),
        '--resource-group',
        self.resource_group.name,
        '--sku',
        'automatic',
        '--tags',
    ] + tags_list
    vm_util.IssueCommand(
        cmd,
        # Half hour timeout on creating the cluster.
        timeout=1800,
    )

  def _PostCreate(self):
<<<<<<< HEAD
    """Run only the container registry attach."""
    self._AttachContainerRegistry()
=======
    """Skip the superclass's _PostCreate() method.

    Needed as the node_resource_group doesn't exist for Automatic clusters.
    """
    super(container_service.KubernetesCluster, self)._PostCreate()
>>>>>>> 4dfe184f


def _AzureNodePoolName(pkb_nodepool_name: str) -> str:
  """Truncate nodepool name for AKS."""
  # https://learn.microsoft.com/en-us/azure/aks/create-node-pools#limitations
  return pkb_nodepool_name[:12]<|MERGE_RESOLUTION|>--- conflicted
+++ resolved
@@ -449,16 +449,8 @@
     )
 
   def _PostCreate(self):
-<<<<<<< HEAD
     """Run only the container registry attach."""
     self._AttachContainerRegistry()
-=======
-    """Skip the superclass's _PostCreate() method.
-
-    Needed as the node_resource_group doesn't exist for Automatic clusters.
-    """
-    super(container_service.KubernetesCluster, self)._PostCreate()
->>>>>>> 4dfe184f
 
 
 def _AzureNodePoolName(pkb_nodepool_name: str) -> str:
