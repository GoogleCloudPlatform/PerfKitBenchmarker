--- conflicted
+++ resolved
@@ -30,8 +30,6 @@
 from perfkitbenchmarker.providers.alicloud import util
 from perfkitbenchmarker import resource
 
-flags.DEFINE_boolean('ali_use_vpc', True,
-                     'Use VPC to create networks')
 
 FLAGS = flags.FLAGS
 MAX_NAME_LENGTH = 128
@@ -248,12 +246,13 @@
 class AliNetwork(network.BaseNetwork):
   """Object representing a AliCloud Network."""
 
-<<<<<<< HEAD
-  def __init__(self, zone):
-    super(AliNetwork, self).__init__(zone)
+  CLOUD = ALICLOUD
+
+  def __init__(self, spec):
+    super(AliNetwork, self).__init__(spec)
     self.name = (
         'perfkit-%s-%s' % (FLAGS.run_uri, str(uuid.uuid4())[-12:]))
-    self.region = util.GetRegionByZone(zone)
+    self.region = util.GetRegionByZone(spec.zone)
     self.use_vpc = FLAGS.ali_use_vpc
     if self.use_vpc:
       self.vpc = AliVpc(self.name, self.region)
@@ -262,16 +261,6 @@
     else:
       self.security_group = \
           AliSecurityGroup(self.name, self.region, use_vpc=False)
-=======
-  CLOUD = ALICLOUD
-
-  def __init__(self, spec):
-    super(AliNetwork, self).__init__(spec)
-    name = ('perfkit%s%s' %
-            (FLAGS.run_uri, str(uuid.uuid4())[-12:])).lower()[:MAX_NAME_LENGTH]
-    region = util.GetRegionByZone(spec.zone)
-    self.security_group = AliSecurityGroup(name, region)
->>>>>>> 2a183396
 
   @vm_util.Retry()
   def Create(self):
