--- conflicted
+++ resolved
@@ -24,16 +24,10 @@
 from perfkitbenchmarker.providers import gcp
 
 
-<<<<<<< HEAD
-GCP = 'GCP'
-AZURE = 'Azure'
-AWS = 'AWS'
-IBMCLOUD = 'IBMCloud'
-=======
 GCP = gcp.CLOUD
 AZURE = azure.CLOUD
 AWS = aws.CLOUD
->>>>>>> 60e8be07
+IBMCLOUD = 'IBMCloud'
 ALICLOUD = 'AliCloud'
 KUBERNETES = 'Kubernetes'
 DIGITALOCEAN = 'DigitalOcean'
