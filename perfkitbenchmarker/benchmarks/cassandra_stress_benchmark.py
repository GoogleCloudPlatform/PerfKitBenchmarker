# Copyright 2014 Google Inc. All rights reserved.
#
# Licensed under the Apache License, Version 2.0 (the "License");
# you may not use this file except in compliance with the License.
# You may obtain a copy of the License at
#
#   http://www.apache.org/licenses/LICENSE-2.0
#
# Unless required by applicable law or agreed to in writing, software
# distributed under the License is distributed on an "AS IS" BASIS,
# WITHOUT WARRANTIES OR CONDITIONS OF ANY KIND, either express or implied.
# See the License for the specific language governing permissions and
# limitations under the License.

"""Runs cassandra.

Cassandra homepage: http://cassandra.apache.org
cassandra-stress tool page:
http://www.datastax.com/documentation/cassandra/2.0/cassandra/tools/toolsCStress_t.html
"""

import functools
import logging
import math
<<<<<<< HEAD
import posixpath
=======
import os
>>>>>>> 4c108deb
import re
import time


from perfkitbenchmarker import disk
from perfkitbenchmarker import errors
from perfkitbenchmarker import flags
from perfkitbenchmarker import sample
from perfkitbenchmarker import vm_util
from perfkitbenchmarker.packages import cassandra


NUM_KEYS_PER_CORE = 2000000

flags.DEFINE_integer('num_keys', 0,
                     'Number of keys used in cassandra-stress tool. '
                     'If unset, this benchmark will use %s * num_cpus '
                     'on data nodes as the value.' % NUM_KEYS_PER_CORE)

flags.DEFINE_integer('num_cassandra_stress_threads', 50,
                     'Number of threads used in cassandra-stress tool '
                     'on each loader node.')

FLAGS = flags.FLAGS

DEFAULT_CLUSTER_SIZE = 4

# Disks and machines are set in config file.
BENCHMARK_INFO = {'name': 'cassandra_stress',
                  'description': 'Benchmark Cassandra using cassandra-stress',
                  'scratch_disk': False,
                  'num_machines': DEFAULT_CLUSTER_SIZE}

LOADER_NODE = 'loader'
DATA_NODE = 'cas'
PROPAGATION_WAIT_TIME = 30
SLEEP_BETWEEN_CHECK_IN_SECONDS = 5

# Stress test options.
CONSISTENCY_LEVEL = 'quorum'
REPLICATION_FACTOR = 3
RETRIES = 1000

CASSANDRA_STRESS = os.path.join(cassandra.CASSANDRA_DIR, 'tools', 'bin',
                                'cassandra-stress')


def GetInfo():
  return BENCHMARK_INFO


def CheckPrerequisites():
  """Verifies that the required resources are present.

  Raises:
    perfkitbenchmarker.data.ResourceNotFound: On missing resource.
  """
  cassandra.CheckPrerequisites()


def Prepare(benchmark_spec):
  """Install Cassandra and Java on target vms.

  Args:
    benchmark_spec: The benchmark specification. Contains all data that is
        required to run the benchmark.
  """
  vm_dict = benchmark_spec.vm_dict
  logging.info('VM dictionary %s', vm_dict)

  if vm_dict['default']:
    logging.info('No config file is provided, use default settings: '
                 '1 loader node, 3 data nodes')
    vm_dict[LOADER_NODE] = [vm_dict['default'][-1]]
    vm_dict[DATA_NODE] = vm_dict['default'][:3]
    disk_spec = disk.BaseDiskSpec(
        FLAGS.scratch_disk_size,
        FLAGS.scratch_disk_type,
        '/cassandra_data')
    for vm in vm_dict[DATA_NODE]:
      vm.CreateScratchDisk(disk_spec)

  logging.info('Authorizing loader[0] permission to access all other vms.')
  vm_dict[LOADER_NODE][0].AuthenticateVm()

  logging.info('Preparing data files and Java on all vms.')
<<<<<<< HEAD
  vm_util.RunThreaded(PrepareVm, benchmark_spec.vms)


def AbandonPastDeployment(vm):
  """Abandon past deployment (if any) and remove files.

  Args:
    vm: The target vm.
  """
  vm.RemoteCommand(
      'sudo kill -9 `ps -e | grep java | awk \'{print $1;}\'`',
      ignore_failure=True)
  vm.RemoveFile('/tmp/*')
  vm.RemoveFile('%s/*' % vm.GetScratchDir())


def ConfigureCassandraEnvScript(vm):
  """Configuring cassandra-env.sh on target vm.

  Args:
    vm: The target vm.
  """
  vm.RemoteCommand('sudo chmod 755 %s' % CASSANDRA_DIR)
  vm.RemoteCommand('chmod +w %s/conf/cassandra-env.sh' %
                   CASSANDRA_DIR)
  context = {'ip_address': vm.internal_ip}

  file_path = data.ResourcePath(CASSANDRA_ENV_TEMPLATE)

  vm.RenderTemplate(file_path,
                    posixpath.join(CASSANDRA_DIR, 'conf', 'cassandra-env.sh'),
                    context=context)


def GenerateCassandraYaml(vm, seed_vm):
  """Generate cassandra.yaml file on target vm.

  Args:
    vm: The target vm.
    seed_vm: The first vm in data nodes.
  """
  context = {'cluster_name': 'cassandracloudbenchmark',
             'data_path': vm.GetScratchDir(),
             'seeds': seed_vm.internal_ip,
             'concurrent_writes': vm.num_cpus * 8,
             'eth0_address': vm.internal_ip}

  file_path = data.ResourcePath(CASSANDRA_YAML_TEMPLATE)
  vm.RenderTemplate(file_path,
                    posixpath.join(CASSANDRA_DIR, 'conf', CASSANDRA_YAML),
                    context=context)


def AdjustJNALocation(vm):
  """Adjusting the location of Java Native Access library on vm.

  Args:
    vm: The target vm.
  """
  vm.RemoteCommand('[ ! -f %s/lib/jna.jar ] && sudo ln -s '
                   '/usr/share/java/jna.jar %s/lib ' % (
                       CASSANDRA_DIR, CASSANDRA_DIR), ignore_failure=True)


def StartCassandraOnDataNodes(vm):
  """Start Cassandra on data nodes.

  Args:
    vm: The target vm.
  """
  vm.RemoteCommand(
      'sudo nohup %s/bin/cassandra -p "./%s" 1> out 2> err & ' % (
          CASSANDRA_DIR, CASSANDRA_PID))
=======
  vm_util.RunThreaded(lambda vm: vm.Install('cassandra'), benchmark_spec.vms)
  seed_vm = vm_dict[DATA_NODE][0]
  configure = functools.partial(cassandra.Configure, seed_vms=[seed_vm])
  vm_util.RunThreaded(configure, vm_dict[DATA_NODE])
  cassandra.StartCluster(seed_vm, vm_dict[DATA_NODE][1:])
>>>>>>> 4c108deb


def _ResultFilePath(vm):
  return os.path.join(vm_util.VM_TMP_DIR,
                      vm.hostname + '.stress_results.txt')


def RunTestOnLoader(vm, data_node_ips):
  """Run Cassandra-stress test on loader node.

  Args:
    vm: The target vm.
    data_node_ips: List of IP addresses for all data nodes.
  """
  vm.RemoteCommand(
      '%s '
      '--file "%s" --nodes %s '
      '--replication-factor %s --consistency-level %s '
      '--num-keys %s -K %s -t %s' % (
          CASSANDRA_STRESS,
          _ResultFilePath(vm),
          ','.join(data_node_ips),
          REPLICATION_FACTOR, CONSISTENCY_LEVEL, FLAGS.num_keys,
          RETRIES, FLAGS.num_cassandra_stress_threads))


def RunCassandraStress(benchmark_spec):
  """Start Cassandra test.

  Args:
    benchmark_spec: The benchmark specification. Contains all data
        that is required to run the benchmark.
  """
  logging.info('Creating Keyspace.')
  data_node_ips = [data_vm.internal_ip
                   for data_vm in benchmark_spec.vm_dict[DATA_NODE]]
  loader_vms = benchmark_spec.vm_dict[LOADER_NODE]
  loader_vms[0].RemoteCommand(
      '%s '
      '--nodes %s --replication-factor %s '
      '--consistency-level %s --num-keys 1 > /dev/null' % (
          CASSANDRA_STRESS,
          ','.join(data_node_ips),
          REPLICATION_FACTOR, CONSISTENCY_LEVEL))
  logging.info('Waiting %s for keyspace to propagate.', PROPAGATION_WAIT_TIME)
  time.sleep(PROPAGATION_WAIT_TIME)

  if not FLAGS.num_keys:
    FLAGS.num_keys = NUM_KEYS_PER_CORE * benchmark_spec.vm_dict[
        DATA_NODE][0].num_cpus
    logging.info('Num keys not set, using %s in cassandra-stress test.',
                 FLAGS.num_keys)
  logging.info('Executing the benchmark.')
  args = [((loader_vm, data_node_ips), {})
          for loader_vm in benchmark_spec.vm_dict[LOADER_NODE]]
  vm_util.RunThreaded(RunTestOnLoader, args)


def WaitForLoaderToFinish(vm):
  """Watch loader node and wait for it to finish test.

  Args:
    vm: The target vm.
  """
  result_path = _ResultFilePath(vm)
  while True:
    resp, _ = vm.RemoteCommand('tail -n 1 ' + result_path)
    if re.findall(r'END', resp):
      break
    if re.findall(r'FAILURE', resp):
      vm.PullFile(vm_util.GetTempDir(), result_path)
      raise errors.Benchmarks.RunError(
          'cassandra-stress tool failed, check %s for details.'
          % os.path.join(vm_util.GetTempDir(),
                         os.path.basename(result_path)))
    time.sleep(SLEEP_BETWEEN_CHECK_IN_SECONDS)


def CollectResultFile(vm, interval_op_rate_list, interval_key_rate_list,
                      latency_median_list, latency_95th_list,
                      latency_99_9th_list,
                      total_operation_time_list):
  """Collect result file on vm.

  Args:
    vm: The target vm.
    interval_op_rate_list: The list stores interval_op_rate.
    interval_key_rate_list: The list stores interval_key_rate.
    latency_median_list: The list stores latency median.
    latency_95th_list: The list stores latency 95th percentile.
    latency_99_9th_list: The list stores latency 99.9th percentile.
    total_operation_time_list: The list stores total operation time.
  """
  result_path = _ResultFilePath(vm)
  vm.PullFile(vm_util.GetTempDir(), result_path)
  resp, _ = vm.RemoteCommand('tail ' + result_path)
  match = re.findall(r'[\w\t ]: +([\d\.:]+)', resp)
  if len(match) < 6:
    raise ValueError('Result not found in "%s"' % resp)
  interval_op_rate_list.append(int(match[0]))
  interval_key_rate_list.append(int(match[1]))
  latency_median_list.append(float(match[2]))
  latency_95th_list.append(float(match[3]))
  latency_99_9th_list.append(float(match[4]))
  raw_time_data = match[5].split(':')
  total_operation_time_list.append(
      int(raw_time_data[0]) * 3600 + int(raw_time_data[1]) * 60 + int(
          raw_time_data[2]))


def RunCassandraStressTest(benchmark_spec):
  """Start all loader nodes as Cassandra clients and run stress test.

  Args:
    benchmark_spec: The benchmark specification. Contains all data
        that is required to run the benchmark.
  """
  try:
    RunCassandraStress(benchmark_spec)
  finally:
    logging.info('Tests running. Watching progress.')
    vm_util.RunThreaded(WaitForLoaderToFinish,
                        benchmark_spec.vm_dict[LOADER_NODE])


def CollectResults(benchmark_spec):
  """Collect and parse test results.

  Args:
    benchmark_spec: The benchmark specification. Contains all data
        that is required to run the benchmark.

  Returns:
    A list of sample.Sample objects.
  """
  logging.info('Gathering results.')
  vm_dict = benchmark_spec.vm_dict
  interval_op_rate_list = []
  interval_key_rate_list = []
  latency_median_list = []
  latency_95th_list = []
  latency_99_9th_list = []
  total_operation_time_list = []
  args = [((vm, interval_op_rate_list, interval_key_rate_list,
            latency_median_list, latency_95th_list,
            latency_99_9th_list,
            total_operation_time_list), {}) for vm in vm_dict[LOADER_NODE]]
  vm_util.RunThreaded(CollectResultFile, args)
  results = []
  metadata = {'num_keys': FLAGS.num_keys,
              'num_data_nodes': len(vm_dict[DATA_NODE]),
              'num_loader_nodes': len(vm_dict[LOADER_NODE]),
              'num_cassandra_stress_threads':
              FLAGS.num_cassandra_stress_threads}
  results = [
      sample.Sample('Interval_op_rate', math.fsum(interval_op_rate_list),
                    'operations per second', metadata),
      sample.Sample('Interval_key_rate', math.fsum(interval_key_rate_list),
                    'operations per second', metadata),
      sample.Sample('Latency median',
                    math.fsum(latency_median_list) / len(vm_dict[LOADER_NODE]),
                    'ms', metadata),
      sample.Sample('Latency 95th percentile',
                    math.fsum(latency_95th_list) / len(vm_dict[LOADER_NODE]),
                    'ms', metadata),
      sample.Sample('Latency 99.9th percentile',
                    math.fsum(latency_99_9th_list) / len(vm_dict[LOADER_NODE]),
                    'ms', metadata),
      sample.Sample('Total operation time',
                    math.fsum(total_operation_time_list) / len(
                        vm_dict[LOADER_NODE]), 'seconds', metadata)]
  logging.info('Cassandra results:\n%s', results)
  return results


def Run(benchmark_spec):
  """Run Cassandra on target vms.

  Args:
    benchmark_spec: The benchmark specification. Contains all data
        that is required to run the benchmark.

  Returns:
    A list of sample.Sample objects.
  """
  RunCassandraStressTest(benchmark_spec)
  return CollectResults(benchmark_spec)


def Cleanup(benchmark_spec):
  """Cleanup function.

  Args:
    benchmark_spec: The benchmark specification. Contains all data
        that is required to run the benchmark.
  """
  vm_dict = benchmark_spec.vm_dict

  vm_util.RunThreaded(cassandra.Stop, vm_dict[DATA_NODE])
  vm_util.RunThreaded(cassandra.CleanNode, vm_dict[DATA_NODE])<|MERGE_RESOLUTION|>--- conflicted
+++ resolved
@@ -22,11 +22,8 @@
 import functools
 import logging
 import math
-<<<<<<< HEAD
+import os
 import posixpath
-=======
-import os
->>>>>>> 4c108deb
 import re
 import time
 
@@ -70,8 +67,8 @@
 REPLICATION_FACTOR = 3
 RETRIES = 1000
 
-CASSANDRA_STRESS = os.path.join(cassandra.CASSANDRA_DIR, 'tools', 'bin',
-                                'cassandra-stress')
+CASSANDRA_STRESS = posixpath.join(cassandra.CASSANDRA_DIR, 'tools', 'bin',
+                                  'cassandra-stress')
 
 
 def GetInfo():
@@ -113,92 +110,16 @@
   vm_dict[LOADER_NODE][0].AuthenticateVm()
 
   logging.info('Preparing data files and Java on all vms.')
-<<<<<<< HEAD
-  vm_util.RunThreaded(PrepareVm, benchmark_spec.vms)
-
-
-def AbandonPastDeployment(vm):
-  """Abandon past deployment (if any) and remove files.
-
-  Args:
-    vm: The target vm.
-  """
-  vm.RemoteCommand(
-      'sudo kill -9 `ps -e | grep java | awk \'{print $1;}\'`',
-      ignore_failure=True)
-  vm.RemoveFile('/tmp/*')
-  vm.RemoveFile('%s/*' % vm.GetScratchDir())
-
-
-def ConfigureCassandraEnvScript(vm):
-  """Configuring cassandra-env.sh on target vm.
-
-  Args:
-    vm: The target vm.
-  """
-  vm.RemoteCommand('sudo chmod 755 %s' % CASSANDRA_DIR)
-  vm.RemoteCommand('chmod +w %s/conf/cassandra-env.sh' %
-                   CASSANDRA_DIR)
-  context = {'ip_address': vm.internal_ip}
-
-  file_path = data.ResourcePath(CASSANDRA_ENV_TEMPLATE)
-
-  vm.RenderTemplate(file_path,
-                    posixpath.join(CASSANDRA_DIR, 'conf', 'cassandra-env.sh'),
-                    context=context)
-
-
-def GenerateCassandraYaml(vm, seed_vm):
-  """Generate cassandra.yaml file on target vm.
-
-  Args:
-    vm: The target vm.
-    seed_vm: The first vm in data nodes.
-  """
-  context = {'cluster_name': 'cassandracloudbenchmark',
-             'data_path': vm.GetScratchDir(),
-             'seeds': seed_vm.internal_ip,
-             'concurrent_writes': vm.num_cpus * 8,
-             'eth0_address': vm.internal_ip}
-
-  file_path = data.ResourcePath(CASSANDRA_YAML_TEMPLATE)
-  vm.RenderTemplate(file_path,
-                    posixpath.join(CASSANDRA_DIR, 'conf', CASSANDRA_YAML),
-                    context=context)
-
-
-def AdjustJNALocation(vm):
-  """Adjusting the location of Java Native Access library on vm.
-
-  Args:
-    vm: The target vm.
-  """
-  vm.RemoteCommand('[ ! -f %s/lib/jna.jar ] && sudo ln -s '
-                   '/usr/share/java/jna.jar %s/lib ' % (
-                       CASSANDRA_DIR, CASSANDRA_DIR), ignore_failure=True)
-
-
-def StartCassandraOnDataNodes(vm):
-  """Start Cassandra on data nodes.
-
-  Args:
-    vm: The target vm.
-  """
-  vm.RemoteCommand(
-      'sudo nohup %s/bin/cassandra -p "./%s" 1> out 2> err & ' % (
-          CASSANDRA_DIR, CASSANDRA_PID))
-=======
   vm_util.RunThreaded(lambda vm: vm.Install('cassandra'), benchmark_spec.vms)
   seed_vm = vm_dict[DATA_NODE][0]
   configure = functools.partial(cassandra.Configure, seed_vms=[seed_vm])
   vm_util.RunThreaded(configure, vm_dict[DATA_NODE])
   cassandra.StartCluster(seed_vm, vm_dict[DATA_NODE][1:])
->>>>>>> 4c108deb
 
 
 def _ResultFilePath(vm):
-  return os.path.join(vm_util.VM_TMP_DIR,
-                      vm.hostname + '.stress_results.txt')
+  return posixpath.join(vm_util.VM_TMP_DIR,
+                        vm.hostname + '.stress_results.txt')
 
 
 def RunTestOnLoader(vm, data_node_ips):
@@ -267,8 +188,8 @@
       vm.PullFile(vm_util.GetTempDir(), result_path)
       raise errors.Benchmarks.RunError(
           'cassandra-stress tool failed, check %s for details.'
-          % os.path.join(vm_util.GetTempDir(),
-                         os.path.basename(result_path)))
+          % posixpath.join(vm_util.GetTempDir(),
+                           os.path.basename(result_path)))
     time.sleep(SLEEP_BETWEEN_CHECK_IN_SECONDS)
 
 
