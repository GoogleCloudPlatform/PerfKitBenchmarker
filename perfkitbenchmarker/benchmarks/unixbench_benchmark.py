--- conflicted
+++ resolved
@@ -43,11 +43,8 @@
 SCORE_REGEX = (
     '\n([A-Z][\w\-\(\) ]+)\s+([-+]?[0-9]*\.?[0-9]+)\s+([-+]?[0-9]*\.?[0-9]+)\s+'
     '([-+]?[0-9]*\.?[0-9]+)')
-<<<<<<< HEAD
 PARALLEL_COPIES_REGEX = 'running (\d+) parallel cop[yies]+ of tests'
 RESULT_START_STRING = 'Benchmark Run:'
-=======
->>>>>>> 68cb4c6f
 
 
 def GetInfo():
@@ -70,7 +67,6 @@
   vm.RemoteCommand('tar xvfz %s -C %s' % (UNIXBENCH_NAME, vm.GetScratchDir()))
 
 
-<<<<<<< HEAD
 def ParseResults(results):
   """Result parser for UnixBench.
 
@@ -108,13 +104,6 @@
 
   Args:
     results: UnixBench result.
-=======
-def UnixBenchParser(result):
-  """Result parser for UnixBench.
-
-  Args:
-    result: UnixBench result.
->>>>>>> 68cb4c6f
 
   Returns:
     A list of samples in the form of 3 or 4 tuples. The tuples contain
@@ -123,12 +112,12 @@
         metadata.
   """
   samples = []
-<<<<<<< HEAD
   start_index = results.find(RESULT_START_STRING)
   while start_index != -1:
     next_start_index = results.find(RESULT_START_STRING, start_index + 1)
     result = results[start_index: next_start_index]
-    parallel_copies = regex_util.ExtractAllMatches(PARALLEL_COPIES_REGEX, result)
+    parallel_copies = regex_util.ExtractAllMatches(
+        PARALLEL_COPIES_REGEX, result)
     parallel_copy_metadata = {'num_parallel_copies': int(parallel_copies[0])}
 
     match = regex_util.ExtractAllMatches(RESULT_REGEX, result)
@@ -147,18 +136,6 @@
                     metadata])
     start_index = next_start_index
 
-=======
-  match = regex_util.ExtractAllMatch(RESULT_REGEX, result)
-  for groups in match:
-    samples.append([groups[0].strip(), float(groups[1]), groups[2],
-                    {'samples': int(groups[5]), 'time': groups[3] + groups[4]}])
-  match = regex_util.ExtractAllMatch(SCORE_REGEX, result)
-  for groups in match:
-    samples.append(['%s:score' % groups[0].strip(), float(groups[2]), '',
-                    {'baseline': float(groups[1]), 'index': float(groups[3])}])
-  match = regex_util.ExtractAllMatch(SYSTEM_SCORE_REGEX, result)
-  samples.append(['System Benchmarks Index Score', float(match[0]), '', {}])
->>>>>>> 68cb4c6f
   return samples
 
 
@@ -181,11 +158,7 @@
   unixbench_command = 'cd %s/UnixBench;./Run' % vm.GetScratchDir()
   logging.info('Unixbench Results:')
   stdout, _ = vm.RemoteCommand(unixbench_command, should_log=True)
-<<<<<<< HEAD
   return ParseResults(stdout)
-=======
-  return UnixBenchParser(stdout)
->>>>>>> 68cb4c6f
 
 
 def Cleanup(benchmark_spec):
