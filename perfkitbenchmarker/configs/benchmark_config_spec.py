# Copyright 2016 PerfKitBenchmarker Authors. All rights reserved.
#
# Licensed under the Apache License, Version 2.0 (the "License");
# you may not use this file except in compliance with the License.
# You may obtain a copy of the License at
#
#   http://www.apache.org/licenses/LICENSE-2.0
#
# Unless required by applicable law or agreed to in writing, software
# distributed under the License is distributed on an "AS IS" BASIS,
# WITHOUT WARRANTIES OR CONDITIONS OF ANY KIND, either express or implied.
# See the License for the specific language governing permissions and
# limitations under the License.
"""Classes that verify and transform benchmark configuration input.

See perfkitbenchmarker/configs/__init__.py for more information about
configuration files.
"""

import contextlib
import copy
import os

from perfkitbenchmarker import disk
from perfkitbenchmarker import dpb_service
from perfkitbenchmarker import errors
from perfkitbenchmarker import flag_util
from perfkitbenchmarker import flags
from perfkitbenchmarker import os_types
from perfkitbenchmarker import providers
from perfkitbenchmarker import static_virtual_machine
from perfkitbenchmarker import spark_service
from perfkitbenchmarker import managed_relational_db
from perfkitbenchmarker import virtual_machine
from perfkitbenchmarker.configs import option_decoders
from perfkitbenchmarker.configs import spec
from perfkitbenchmarker.dpb_service import BaseDpbService

_DEFAULT_DISK_COUNT = 1
_DEFAULT_VM_COUNT = 1


class FlagsDecoder(option_decoders.TypeVerifier):
  """Processes the flags override dictionary of a benchmark config object."""

  def __init__(self, **kwargs):
    super(FlagsDecoder, self).__init__(
        default=None, none_ok=True, valid_types=(dict,), **kwargs)

  def Decode(self, value, component_full_name, flag_values):
    """Processes the flags override dictionary of a benchmark config object.

    Args:
      value: None or dict mapping flag name string to flag override value.
      component_full_name: string. Fully qualified name of the configurable
          component containing the config option.
      flag_values: flags.FlagValues. Command-line flag values.

    Returns:
      dict mapping flag name string to Flag object. The flag values to use
      when running the benchmark.
    """
    config_flags = super(FlagsDecoder, self).Decode(value, component_full_name,
                                                    flag_values)
    merged_flag_values = copy.deepcopy(flag_values)
    if config_flags:
      for key, value in config_flags.iteritems():
        if key not in merged_flag_values:
          raise errors.Config.UnrecognizedOption(
              'Unrecognized option {0}.{1}. Each option within {0} must '
              'correspond to a valid command-line flag.'.format(
                  self._GetOptionFullName(component_full_name), key))
        if not merged_flag_values[key].present:
          try:
            merged_flag_values[key].parse(value)
          except flags.IllegalFlagValue as e:
            raise errors.Config.InvalidValue(
                'Invalid {0}.{1} value: "{2}" (of type "{3}").{4}{5}'.format(
                    self._GetOptionFullName(component_full_name), key, value,
                    value.__class__.__name__, os.linesep, e))
    if hasattr(merged_flag_values, '_flags'):
      return merged_flag_values._flags()  # pylint: disable=protected-access
    else:
      return merged_flag_values.FlagDict()


class _DpbApplicationListDecoder(option_decoders.ListDecoder):
  """Decodes the list of applications to be enabled on the dpb service."""

  def __init__(self, **kwargs):
    super(_DpbApplicationListDecoder, self).__init__(
        default=None,
        item_decoder=option_decoders.EnumDecoder(
            [dpb_service.FLINK, dpb_service.HIVE]),
        **kwargs)


class _DpbServiceDecoder(option_decoders.TypeVerifier):
  """Validates the dpb(data processing backend) service dictionary of a
  benchmark config object."""

  def __init__(self, **kwargs):
    super(_DpbServiceDecoder, self).__init__(valid_types=(dict,), **kwargs)

  def Decode(self, value, component_full_name, flag_values):
    """Verifies dpb(data processing backend) service dictionary of a
    benchmark config object.

    Args:
      value: dict Dpb Service config dictionary
      component_full_name: string.  Fully qualified name of the configurable
      component containing the config option.
      flag_values: flags.FlagValues.  Runtime flag values to be propagated
      to BaseSpec constructors.
    Returns:
      _DpbServiceSpec Build from the config passed in in value.
    Raises:
      errors.Config.InvalidValue upon invalid input value.
    """
    dpb_service_config = super(_DpbServiceDecoder, self).Decode(
        value, component_full_name, flag_values)
<<<<<<< HEAD
    if (dpb_service_config['service_type'] == dpb_service.EMR and
            component_full_name == 'dpb_wordcount_benchmark'):
        if flag_values.dpb_wordcount_fs != BaseDpbService.S3_FS:
            raise errors.Config.InvalidValue('EMR service requires S3.')
    result = _DpbServiceSpec(self._GetOptionFullName(component_full_name),
                             flag_values, **dpb_service_config)
=======
    if dpb_service_config['service_type'] == dpb_service.EMR:
      if flag_values.dpb_wordcount_fs != BaseDpbService.S3_FS:
        raise errors.Config.InvalidValue('EMR service requires S3.')
    result = _DpbServiceSpec(
        self._GetOptionFullName(component_full_name), flag_values,
        **dpb_service_config)
>>>>>>> d26cc62a
    return result


class _DpbServiceSpec(spec.BaseSpec):
  """Configurable options of an Distributed Processing Backend Service.

    We may add more options here, such as disk specs, as necessary.
    When there are flags for these attributes, the convention is that
    the flag is prefixed with dpb.

    Attributes:
      service_type: string.  pkb_managed or dataflow,dataproc,emr, etc.
      static_dpb_service_instance: if user has pre created a container, the id
      worker_group: Vm group spec for workers.
      worker_count: the number of workers part of the dpb service
      applications: An enumerated list of applications that need
        to be enabled on the dpb service
    """

  def __init__(self, component_full_name, flag_values=None, **kwargs):
    super(_DpbServiceSpec, self).__init__(
        component_full_name, flag_values=flag_values, **kwargs)

  @classmethod
  def _GetOptionDecoderConstructions(cls):
    """Gets decoder classes and constructor args for each configurable option.

        Returns:
          dict. Maps option name string to a (ConfigOptionDecoder class, dict)
           pair. The pair specifies a decoder class and its __init__() keyword
           arguments to construct in order to decode the named option.
        """
    result = super(_DpbServiceSpec, cls)._GetOptionDecoderConstructions()
    result.update({
        'static_dpb_service_instance': (option_decoders.StringDecoder, {
            'default': None,
            'none_ok': True
        }),
        'service_type': (option_decoders.EnumDecoder, {
            'default':
                dpb_service.DATAPROC,
            'valid_values': [
                dpb_service.DATAPROC, dpb_service.DATAFLOW, dpb_service.EMR
            ]
        }),
        'worker_group': (_VmGroupSpecDecoder, {}),
        'worker_count': (option_decoders.IntDecoder, {
            'default': dpb_service.DEFAULT_WORKER_COUNT,
            'min': 2
        }),
        'applications': (_DpbApplicationListDecoder, {})
    })
    return result

  @classmethod
  def _ApplyFlags(cls, config_values, flag_values):
    """Modifies config options based on runtime flag values.

        Can be overridden by derived classes to add support for specific flags.

        Args:
          config_values: dict mapping config option names to provided values.
            May be modified by this function.
          flag_values: flags.FlagValues. Runtime flags that may override the
              provided config values.
        """
    super(_DpbServiceSpec, cls)._ApplyFlags(config_values, flag_values)
    if flag_values['static_dpb_service_instance'].present:
      config_values['static_dpb_service_instance'] = (
          flag_values.static_dpb_service_instance)
    # TODO(saksena): Update the documentation for zones assignment
    if flag_values['zones'].present:
      for group in ('worker_group'):
        if group in config_values:
          for cloud in config_values[group]['vm_spec']:
            config_values[group]['vm_spec'][cloud]['zone'] = (
                flag_values.zones[0])


class _PerCloudConfigSpec(spec.BaseSpec):
  """Contains one config dict attribute per cloud provider.

  The name of each attribute is the name of the cloud provider.
  """

  @classmethod
  def _GetOptionDecoderConstructions(cls):
    """Gets decoder classes and constructor args for each configurable option.

    Returns:
      dict. Maps option name string to a (ConfigOptionDecoder class, dict) pair.
      The pair specifies a decoder class and its __init__() keyword arguments
      to construct in order to decode the named option.
    """
    result = super(_PerCloudConfigSpec, cls)._GetOptionDecoderConstructions()
    for cloud in providers.VALID_CLOUDS:
      result[cloud] = option_decoders.TypeVerifier, {
          'default': None,
          'valid_types': (dict,)
      }
    return result


class _PerCloudConfigDecoder(option_decoders.TypeVerifier):
  """Decodes the disk_spec or vm_spec option of a VM group config object."""

  def __init__(self, **kwargs):
    super(_PerCloudConfigDecoder, self).__init__(valid_types=(dict,), **kwargs)

  def Decode(self, value, component_full_name, flag_values):
    """Decodes the disk_spec or vm_spec option of a VM group config object.

    Args:
      value: None or dict mapping cloud provider name string to a dict.
      component_full_name: string. Fully qualified name of the configurable
          component containing the config option.
      flag_values: flags.FlagValues. Runtime flag values to be propagated to
          BaseSpec constructors.

    Returns:
      _PerCloudConfigSpec decoded from the input dict.
    """
    input_dict = super(_PerCloudConfigDecoder, self).Decode(
        value, component_full_name, flag_values)
    return None if input_dict is None else _PerCloudConfigSpec(
        self._GetOptionFullName(component_full_name),
        flag_values=flag_values,
        **input_dict)


class _StaticVmDecoder(option_decoders.TypeVerifier):
  """Decodes an item of the static_vms list of a VM group config object."""

  def __init__(self, **kwargs):
    super(_StaticVmDecoder, self).__init__(valid_types=(dict,), **kwargs)

  def Decode(self, value, component_full_name, flag_values):
    """Decodes an item of the static_vms list of a VM group config object.

    Args:
      value: dict mapping static VM config option name string to corresponding
          option value.
      component_full_name: string. Fully qualified name of the configurable
          component containing the config option.
      flag_values: flags.FlagValues. Runtime flag values to be propagated to
          BaseSpec constructors.

    Returns:
      StaticVmSpec decoded from the input dict.

    Raises:
      errors.Config.InvalidValue upon invalid input value.
    """
    input_dict = super(_StaticVmDecoder,
                       self).Decode(value, component_full_name, flag_values)
    return static_virtual_machine.StaticVmSpec(
        self._GetOptionFullName(component_full_name),
        flag_values=flag_values,
        **input_dict)


class _StaticVmListDecoder(option_decoders.ListDecoder):
  """Decodes the static_vms list of a VM group config object."""

  def __init__(self, **kwargs):
    super(_StaticVmListDecoder, self).__init__(
        default=list, item_decoder=_StaticVmDecoder(), **kwargs)


class _ManagedRelationalDbSpec(spec.BaseSpec):
  """Configurable options of a managed database service."""

  def __init__(self, component_full_name, flag_values=None, **kwargs):
    super(_ManagedRelationalDbSpec, self).__init__(
        component_full_name, flag_values=flag_values, **kwargs)
    # TODO(ferneyhough): This is a lot of boilerplate, and is repeated
    # below in VmGroupSpec. See if some can be consolidated. Maybe we can
    # specify a VmGroupSpec instead of both vm_spec and disk_spec.
    ignore_package_requirements = (getattr(flag_values,
                                           'ignore_package_requirements', True)
                                   if flag_values else True)
    providers.LoadProvider(self.cloud, ignore_package_requirements)

    if self.disk_spec:
      disk_config = getattr(self.disk_spec, self.cloud, None)
      if disk_config is None:
        raise errors.Config.MissingOption(
            '{0}.cloud is "{1}", but {0}.disk_spec does not contain a '
            'configuration for "{1}".'.format(component_full_name, self.cloud))
      disk_spec_class = disk.GetDiskSpecClass(self.cloud)
      self.disk_spec = disk_spec_class(
          '{0}.disk_spec.{1}'.format(component_full_name, self.cloud),
          flag_values=flag_values,
          **disk_config)

    vm_config = getattr(self.vm_spec, self.cloud, None)
    if vm_config is None:
      raise errors.Config.MissingOption(
          '{0}.cloud is "{1}", but {0}.vm_spec does not contain a '
          'configuration for "{1}".'.format(component_full_name, self.cloud))
    vm_spec_class = virtual_machine.GetVmSpecClass(self.cloud)
    self.vm_spec = vm_spec_class(
        '{0}.vm_spec.{1}'.format(component_full_name, self.cloud),
        flag_values=flag_values,
        **vm_config)

    # Set defaults that were not able to be set in
    # GetOptionDecoderConstructions()
    if not self.database_version:
      managed_db_class = managed_relational_db.GetManagedRelationalDbClass(
          self.cloud)
      self.database_version = managed_db_class.GetDefaultDatabaseVersion(
          self.database)
    if not self.database_name:
      self.database_name = 'pkb-db-%s' % flag_values.run_uri
    if not self.database_username:
      self.database_username = 'pkb%s' % flag_values.run_uri
    if not self.database_password:
      self.database_password = managed_relational_db.generateRandomDbPassword()

  @classmethod
  def _GetOptionDecoderConstructions(cls):
    """Gets decoder classes and constructor args for each configurable option.

    Returns:
      dict. Maps option name string to a (ConfigOptionDecoder class, dict) pair.
      The pair specifies a decoder class and its __init__() keyword arguments
      to construct in order to decode the named option.
    """
    result = super(_ManagedRelationalDbSpec,
                   cls)._GetOptionDecoderConstructions()
    result.update({
        'cloud': (option_decoders.EnumDecoder, {
            'valid_values': providers.VALID_CLOUDS
        }),
        'database': (option_decoders.EnumDecoder, {
            'valid_values': [
                managed_relational_db.MYSQL, managed_relational_db.POSTGRES
            ]
        }),
        'database_name': (option_decoders.StringDecoder, {
            'default': None
        }),
        'database_version': (option_decoders.StringDecoder, {
            'default': None
        }),
        'database_password': (option_decoders.StringDecoder, {
            'default': None
        }),
        'database_username': (option_decoders.StringDecoder, {
            'default': None
        }),
        'high_availability': (option_decoders.BooleanDecoder, {
            'default': False
        }),
        'backup_enabled': (option_decoders.BooleanDecoder, {
            'default': True
        }),
        'backup_start_time': (option_decoders.StringDecoder, {
            'default': '07:00'
        }),
        'vm_spec': (_PerCloudConfigDecoder, {}),
        'disk_spec': (_PerCloudConfigDecoder, {})
    })
    return result

  @classmethod
  def _ApplyFlags(cls, config_values, flag_values):
    """Modifies config options based on runtime flag values.
    Can be overridden by derived classes to add support for specific flags.

    Args:
      config_values: dict mapping config option names to provided values. May
          be modified by this function.
      flag_values: flags.FlagValues. Runtime flags that may override the
          provided config values.
    """
    super(_ManagedRelationalDbSpec, cls)._ApplyFlags(config_values, flag_values)
    if flag_values['cloud'].present or 'cloud' not in config_values:
      config_values['cloud'] = flag_values.cloud
    if flag_values['database'].present:
      config_values['database'] = flag_values.database
    if flag_values['database_name'].present:
      config_values['database_name'] = flag_values.database_name
    if flag_values['database_version'].present:
      config_values['database_version'] = flag_values.database_version
    if flag_values['database_username'].present:
      config_values['database_username'] = flag_values.database_username
    if flag_values['database_password'].present:
      config_values['database_password'] = flag_values.database_password
    if flag_values['high_availability'].present:
      config_values['high_availability'] = flag_values.high_availability
    if flag_values['database_backup_enabled'].present:
      config_values['backup_enabled'] = flag_values.database_backup_enabled
    if flag_values['database_backup_start_time'].present:
      config_values['backup_start_time'] = (
          flag_values.database_backup_start_time)


class _SparkServiceSpec(spec.BaseSpec):
  """Configurable options of an Apache Spark Service.

  We may add more options here, such as disk specs, as necessary.
  When there are flags for these attributes, the convention is that
  the flag is prefixed with spark.  For example, the static_cluster_id
  is overriden by the flag spark_static_cluster_id

  Attributes:
    service_type: string.  pkb_managed or managed_service
    static_cluster_id: if user has created a cluster, the id of the
      cluster.
    worker_group: Vm group spec for workers.
    master_group: Vm group spec for master
  """

  def __init__(self, component_full_name, flag_values=None, **kwargs):
    super(_SparkServiceSpec, self).__init__(
        component_full_name, flag_values=flag_values, **kwargs)

  @classmethod
  def _GetOptionDecoderConstructions(cls):
    """Gets decoder classes and constructor args for each configurable option.

    Returns:
      dict. Maps option name string to a (ConfigOptionDecoder class, dict) pair.
      The pair specifies a decoder class and its __init__() keyword arguments
      to construct in order to decode the named option.
    """
    result = super(_SparkServiceSpec, cls)._GetOptionDecoderConstructions()
    result.update({
        'static_cluster_id': (option_decoders.StringDecoder, {
            'default': None,
            'none_ok': True
        }),
        'service_type': (option_decoders.EnumDecoder, {
            'default':
                spark_service.PROVIDER_MANAGED,
            'valid_values': [
                spark_service.PROVIDER_MANAGED, spark_service.PKB_MANAGED
            ]
        }),
        'worker_group': (_VmGroupSpecDecoder, {}),
        'master_group': (_VmGroupSpecDecoder, {
            'default': None,
            'none_ok': True
        })
    })
    return result

  @classmethod
  def _ApplyFlags(cls, config_values, flag_values):
    """Modifies config options based on runtime flag values.

    Can be overridden by derived classes to add support for specific flags.

    Args:
      config_values: dict mapping config option names to provided values. May
          be modified by this function.
      flag_values: flags.FlagValues. Runtime flags that may override the
          provided config values.
    """
    super(_SparkServiceSpec, cls)._ApplyFlags(config_values, flag_values)
    if flag_values['spark_static_cluster_id'].present:
      config_values['static_cluster_id'] = (flag_values.spark_static_cluster_id)
    if flag_values['zones'].present:
      for group in ('master_group', 'worker_group'):
        if group in config_values:
          for cloud in config_values[group]['vm_spec']:
            config_values[group]['vm_spec'][cloud]['zone'] = (
                flag_values.zones[0])


class _VmGroupSpec(spec.BaseSpec):
  """Configurable options of a VM group.

  Attributes:
    cloud: string. Cloud provider of the VMs in this group.
    disk_count: int. Number of data disks to attach to each VM in this group.
    disk_spec: BaseDiskSpec. Configuration for all data disks to be attached to
        VMs in this group.
    os_type: string. OS type of the VMs in this group.
    static_vms: None or list of StaticVmSpecs. Configuration for all static VMs
        in this group.
    vm_count: int. Number of VMs in this group, including static VMs and
        provisioned VMs.
    vm_spec: BaseVmSpec. Configuration for provisioned VMs in this group.
  """

  def __init__(self, component_full_name, flag_values=None, **kwargs):
    super(_VmGroupSpec, self).__init__(
        component_full_name, flag_values=flag_values, **kwargs)
    ignore_package_requirements = (getattr(flag_values,
                                           'ignore_package_requirements', True)
                                   if flag_values else True)
    providers.LoadProvider(self.cloud, ignore_package_requirements)
    if self.disk_spec:
      disk_config = getattr(self.disk_spec, self.cloud, None)
      if disk_config is None:
        raise errors.Config.MissingOption(
            '{0}.cloud is "{1}", but {0}.disk_spec does not contain a '
            'configuration for "{1}".'.format(component_full_name, self.cloud))
      disk_spec_class = disk.GetDiskSpecClass(self.cloud)
      self.disk_spec = disk_spec_class(
          '{0}.disk_spec.{1}'.format(component_full_name, self.cloud),
          flag_values=flag_values,
          **disk_config)
    vm_config = getattr(self.vm_spec, self.cloud, None)
    if vm_config is None:
      raise errors.Config.MissingOption(
          '{0}.cloud is "{1}", but {0}.vm_spec does not contain a '
          'configuration for "{1}".'.format(component_full_name, self.cloud))
    vm_spec_class = virtual_machine.GetVmSpecClass(self.cloud)
    self.vm_spec = vm_spec_class(
        '{0}.vm_spec.{1}'.format(component_full_name, self.cloud),
        flag_values=flag_values,
        **vm_config)

  @classmethod
  def _GetOptionDecoderConstructions(cls):
    """Gets decoder classes and constructor args for each configurable option.

    Returns:
      dict. Maps option name string to a (ConfigOptionDecoder class, dict) pair.
      The pair specifies a decoder class and its __init__() keyword arguments
      to construct in order to decode the named option.
    """
    result = super(_VmGroupSpec, cls)._GetOptionDecoderConstructions()
    result.update({
        'cloud': (option_decoders.EnumDecoder, {
            'valid_values': providers.VALID_CLOUDS
        }),
        'disk_count': (option_decoders.IntDecoder, {
            'default': _DEFAULT_DISK_COUNT,
            'min': 0,
            'none_ok': True
        }),
        'disk_spec': (_PerCloudConfigDecoder, {
            'default': None,
            'none_ok': True
        }),
        'os_type': (option_decoders.EnumDecoder, {
            'valid_values': os_types.ALL
        }),
        'static_vms': (_StaticVmListDecoder, {}),
        'vm_count': (option_decoders.IntDecoder, {
            'default': _DEFAULT_VM_COUNT,
            'min': 0
        }),
        'vm_spec': (_PerCloudConfigDecoder, {})
    })
    return result

  @classmethod
  def _ApplyFlags(cls, config_values, flag_values):
    """Modifies config options based on runtime flag values.

    Can be overridden by derived classes to add support for specific flags.

    Args:
      config_values: dict mapping config option names to provided values. May
          be modified by this function.
      flag_values: flags.FlagValues. Runtime flags that may override the
          provided config values.
    """
    super(_VmGroupSpec, cls)._ApplyFlags(config_values, flag_values)
    if flag_values['cloud'].present or 'cloud' not in config_values:
      config_values['cloud'] = flag_values.cloud
    if flag_values['os_type'].present or 'os_type' not in config_values:
      config_values['os_type'] = flag_values.os_type
    if 'vm_count' in config_values and config_values['vm_count'] is None:
      config_values['vm_count'] = flag_values.num_vms


class _VmGroupsDecoder(option_decoders.TypeVerifier):
  """Validates the vm_groups dictionary of a benchmark config object."""

  def __init__(self, **kwargs):
    super(_VmGroupsDecoder, self).__init__(valid_types=(dict,), **kwargs)

  def Decode(self, value, component_full_name, flag_values):
    """Verifies vm_groups dictionary of a benchmark config object.

    Args:
      value: dict mapping VM group name string to the corresponding VM group
          config dict.
      component_full_name: string. Fully qualified name of the configurable
          component containing the config option.
      flag_values: flags.FlagValues. Runtime flag values to be propagated to
          BaseSpec constructors.

    Returns:
      dict mapping VM group name string to _VmGroupSpec.

    Raises:
      errors.Config.InvalidValue upon invalid input value.
    """
    vm_group_configs = super(_VmGroupsDecoder, self).Decode(
        value, component_full_name, flag_values)
    result = {}
    for vm_group_name, vm_group_config in vm_group_configs.iteritems():
      result[vm_group_name] = _VmGroupSpec(
          '{0}.{1}'.format(
              self._GetOptionFullName(component_full_name), vm_group_name),
          flag_values=flag_values,
          **vm_group_config)
    return result


class _VmGroupSpecDecoder(option_decoders.TypeVerifier):
  """Validates a single VmGroupSpec dictionary."""

  def __init__(self, **kwargs):
    super(_VmGroupSpecDecoder, self).__init__(valid_types=(dict,), **kwargs)

  def Decode(self, value, component_full_name, flag_values):
    """Verifies vm_groups dictionary of a benchmark config object.

    Args:
      value: dict corresonding to a VM group config.
      component_full_name: string. Fully qualified name of the configurable
          component containing the config option.
      flag_values: flags.FlagValues. Runtime flag values to be propagated to
          BaseSpec constructors.

    Returns:
      dict a _VmGroupSpec.

    Raises:
      errors.Config.InvalidValue upon invalid input value.
    """
    vm_group_config = super(_VmGroupSpecDecoder, self).Decode(
        value, component_full_name, flag_values)
    return _VmGroupSpec(
        self._GetOptionFullName(component_full_name),
        flag_values=flag_values,
        **vm_group_config)


class _SparkServiceDecoder(option_decoders.TypeVerifier):
  """Validates the spark_service dictionary of a benchmark config object."""

  def __init__(self, **kwargs):
    super(_SparkServiceDecoder, self).__init__(valid_types=(dict,), **kwargs)

  def Decode(self, value, component_full_name, flag_values):
    """Verifies spark_service dictionary of a benchmark config object.

    Args:
      value: dict Spark Service config dictionary
      component_full_name: string.  Fully qualified name of the configurable
      component containing the config option.
      flag_values: flags.FlagValues.  Runtime flag values to be propagated to
        BaseSpec constructors.
    Returns:
      _SparkServiceSpec Build from the config passed in in value.
    Raises:
      errors.Config.InvalidateValue upon invalid input value.
    """
    spark_service_config = super(_SparkServiceDecoder, self).Decode(
        value, component_full_name, flag_values)
    result = _SparkServiceSpec(
        self._GetOptionFullName(component_full_name), flag_values,
        **spark_service_config)
    return result


class _ManagedRelationalDbDecoder(option_decoders.TypeVerifier):
  """Validate the managed_relational_db dictionary of a benchmark config object.
  """

  def __init__(self, **kwargs):
    super(_ManagedRelationalDbDecoder, self).__init__(
        valid_types=(dict,), **kwargs)

  def Decode(self, value, component_full_name, flag_values):
    """Verify managed_relational_db dict of a benchmark config object.

    Args:
      value: dict. Config dictionary
      component_full_name: string.  Fully qualified name of the configurable
      component containing the config option.
      flag_values: flags.FlagValues.  Runtime flag values to be propagated to
        BaseSpec constructors.

    Returns:
      _ManagedRelationalDbService built from the config passed in in value.

    Raises:
      errors.Config.InvalidateValue upon invalid input value.
    """
    managed_relational_db_config = super(
        _ManagedRelationalDbDecoder, self).Decode(value, component_full_name,
                                                  flag_values)
    result = _ManagedRelationalDbSpec(
        self._GetOptionFullName(component_full_name), flag_values,
        **managed_relational_db_config)
    return result


class BenchmarkConfigSpec(spec.BaseSpec):
  """Configurable options of a benchmark run.

  Attributes:
    description: None or string. Description of the benchmark to run.
    name: Optional. The name of the benchmark
    flags: dict. Values to use for each flag while executing the
        benchmark.
    vm_groups: dict mapping VM group name string to _VmGroupSpec. Configurable
        options for each VM group used by the benchmark.
  """

  def __init__(self, component_full_name, expected_os_types=None, **kwargs):
    """Initializes a BenchmarkConfigSpec.

    Args:
      component_full_name: string. Fully qualified name of the benchmark config
          dict within the config file.
      expected_os_types: Optional series of strings from os_types.ALL.
      **kwargs: Keyword arguments for the BaseSpec constructor.

    Raises:
      errors.Config.InvalidValue: If expected_os_types is provided and any of
          the VM groups are configured with an OS type that is not included.
    """
    super(BenchmarkConfigSpec, self).__init__(component_full_name, **kwargs)
    if expected_os_types is not None:
      mismatched_os_types = []
      for group_name, group_spec in sorted(self.vm_groups.iteritems()):
        if group_spec.os_type not in expected_os_types:
          mismatched_os_types.append('{0}.vm_groups[{1}].os_type: {2}'.format(
              component_full_name, repr(group_name), repr(group_spec.os_type)))
      if mismatched_os_types:
        raise errors.Config.InvalidValue(
            'VM groups in {0} may only have the following OS types: {1}. The '
            'following VM group options are invalid:{2}{3}'.format(
                component_full_name, ', '.join(
                    repr(os_type) for os_type in expected_os_types), os.linesep,
                os.linesep.join(mismatched_os_types)))

  @classmethod
  def _GetOptionDecoderConstructions(cls):
    """Gets decoder classes and constructor args for each configurable option.

    Can be overridden by derived classes to add options or impose additional
    requirements on existing options.

    Returns:
      dict. Maps option name string to a (ConfigOptionDecoder class, dict) pair.
      The pair specifies a decoder class and its __init__() keyword arguments
      to construct in order to decode the named option.
    """
    result = super(BenchmarkConfigSpec, cls)._GetOptionDecoderConstructions()
    result.update({
        'description': (option_decoders.StringDecoder, {
            'default': None
        }),
        'name': (option_decoders.StringDecoder, {
            'default': None
        }),
        'flags': (option_decoders.TypeVerifier, {
            'default': None,
            'none_ok': True,
            'valid_types': (dict,)
        }),
        'vm_groups': (_VmGroupsDecoder, {
            'default': {}
        }),
        'spark_service': (_SparkServiceDecoder, {
            'default': None
        }),
        'container_cluster': (_VmGroupSpecDecoder, {
            'default': None
        }),
        'dpb_service': (_DpbServiceDecoder, {
            'default': None
        }),
        'managed_relational_db': (_ManagedRelationalDbDecoder, {
            'default': None
        })
    })
    return result

  def _DecodeAndInit(self, component_full_name, config, decoders, flag_values):
    """Initializes spec attributes from provided config option values.

    Args:
      component_full_name: string. Fully qualified name of the configurable
          component containing the config options.
      config: dict mapping option name string to option value.
      flag_values: flags.FlagValues. Runtime flags that may override provided
          config option values. These flags have already been applied to the
          current config, but they may be passed to the decoders for propagation
          to deeper spec constructors.
      decoders: OrderedDict mapping option name string to ConfigOptionDecoder.
    """
    # Decode benchmark-specific flags first and use them while decoding the
    # rest of the BenchmarkConfigSpec's options.
    decoders = decoders.copy()
    self.flags = config.get('flags')
    with self.RedirectFlags(flag_values):
      super(BenchmarkConfigSpec, self)._DecodeAndInit(
          component_full_name, config, decoders, flag_values)

  @contextlib.contextmanager
  def RedirectFlags(self, flag_values):
    """Redirects flag reads and writes to the benchmark-specific flags object.

    Args:
      flag_values: flags.FlagValues object. Within the enclosed code block,
          reads and writes to this object are redirected to self.flags.
    """
    flags = FlagsDecoder().Decode(self.flags, 'flags', flag_values)
    with flag_util.FlagDictSubstitution(flag_values, lambda: flags):
      yield<|MERGE_RESOLUTION|>--- conflicted
+++ resolved
@@ -119,21 +119,13 @@
     """
     dpb_service_config = super(_DpbServiceDecoder, self).Decode(
         value, component_full_name, flag_values)
-<<<<<<< HEAD
+    
     if (dpb_service_config['service_type'] == dpb_service.EMR and
             component_full_name == 'dpb_wordcount_benchmark'):
         if flag_values.dpb_wordcount_fs != BaseDpbService.S3_FS:
             raise errors.Config.InvalidValue('EMR service requires S3.')
     result = _DpbServiceSpec(self._GetOptionFullName(component_full_name),
                              flag_values, **dpb_service_config)
-=======
-    if dpb_service_config['service_type'] == dpb_service.EMR:
-      if flag_values.dpb_wordcount_fs != BaseDpbService.S3_FS:
-        raise errors.Config.InvalidValue('EMR service requires S3.')
-    result = _DpbServiceSpec(
-        self._GetOptionFullName(component_full_name), flag_values,
-        **dpb_service_config)
->>>>>>> d26cc62a
     return result
 
 
