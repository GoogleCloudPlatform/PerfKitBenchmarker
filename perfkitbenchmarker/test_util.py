# Copyright 2015 PerfKitBenchmarker Authors. All rights reserved.
#
# Licensed under the Apache License, Version 2.0 (the "License");
# you may not use this file except in compliance with the License.
# You may obtain a copy of the License at
#
#   http://www.apache.org/licenses/LICENSE-2.0
#
# Unless required by applicable law or agreed to in writing, software
# distributed under the License is distributed on an "AS IS" BASIS,
# WITHOUT WARRANTIES OR CONDITIONS OF ANY KIND, either express or implied.
# See the License for the specific language governing permissions and
# limitations under the License.
"""Functions and classes to make testing easier."""

import os

from perfkitbenchmarker import benchmark_spec
from perfkitbenchmarker import flags
from perfkitbenchmarker import sample
from perfkitbenchmarker.configs import benchmark_config_spec


_BENCHMARK_NAME = 'test_benchmark'
_BENCHMARK_UID = 'uid'


class SamplesTestMixin(object):
  """A mixin for unittest.TestCase that adds a type-specific equality
  predicate for samples.
  """

  def __init__(self, *args, **kwargs):
    super(SamplesTestMixin, self).__init__(self, *args, **kwargs)

    self.addTypeEqualityFunc(sample.Sample, self.assertSamplesEqual)

  def assertSamplesEqualUpToTimestamp(self, a, b, msg=None):
    """Assert that two samples are equal, ignoring timestamp differences."""

    self.assertEqual(a.metric, b.metric,
                     msg or 'Samples %s and %s have different metrics' % (a, b))
    self.assertEqual(a.value, b.value,
                     msg or 'Samples %s and %s have different values' % (a, b))
    self.assertEqual(a.unit, b.unit,
                     msg or 'Samples %s and %s have different units' % (a, b))
    self.assertEqual(a.metadata, b.metadata,
                     msg or 'Samples %s and %s have different metadata' %
                     (a, b))
    # Deliberately don't compare the timestamp fields of the samples.

  def assertSampleListsEqualUpToTimestamp(self, a, b, msg=None):
    """Compare two lists of samples.

    Sadly, the builtin assertListsEqual will only use Python's
    built-in equality predicate for testing the equality of elements
    in a list. Since we compare lists of samples a lot, we need a
    custom test for that.
    """

    self.assertEqual(len(a), len(b),
                     msg or 'Lists %s and %s are not the same length' % (a, b))
    for i in xrange(len(a)):
      self.assertIsInstance(a[i], sample.Sample,
                            msg or ('%s (item %s in list) is '
                                    'not a sample.Sample object' %
                                    (a[i], i)))
      self.assertIsInstance(b[i], sample.Sample,
                            msg or ('%s (item %s in list) is '
                                    'not a sample.Sample object' %
                                    (b[i], i)))
      try:
        self.assertSamplesEqualUpToTimestamp(a[i], b[i], msg=msg)
      except self.failureException as ex:
        ex.message = ex.message + (' (was item %s in list)' % i)
        ex.args = (ex.message,)
        raise ex


def assertDiskMounts(benchmark_config, mount_point):
  """Test whether a disk mounts in a given configuration.

  Sets up a virtual machine following benchmark_config and then tests
  whether the path mount_point contains a working disk by trying to
  create a file there. Returns nothing if file creation works;
  otherwise raises an exception.

  Args:
    benchmark_config: a dict in the format of
      benchmark_spec.BenchmarkSpec. The config must specify exactly
      one virtual machine.
    mount_point: a path, represented as a string.

  Raises:
    RemoteCommandError if it cannot create a file at mount_point and
    verify that the file exists.

    AssertionError if benchmark_config does not specify exactly one
    virtual machine.
  """

  assert len(benchmark_config['vm_groups']) == 1
  vm_group = benchmark_config['vm_groups'].itervalues().next()
  assert vm_group.get('num_vms', 1) == 1

<<<<<<< HEAD
  spec = benchmark_spec.BenchmarkSpec(benchmark_config, 'test_benchmark', 'uid')

  try:
    spec.ConstructVirtualMachines()
    spec.Provision()
=======
  config_spec = benchmark_config_spec.BenchmarkConfigSpec(
      _BENCHMARK_NAME, flag_values=flags.FLAGS, **benchmark_config)
  spec = benchmark_spec.BenchmarkSpec(config_spec, _BENCHMARK_NAME,
                                      _BENCHMARK_UID)
  with spec.RedirectGlobalFlags():
    try:
      spec.ConstructVirtualMachines()
      spec.Provision()
>>>>>>> 77434426

      vm = spec.vms[0]

      test_file_path = os.path.join(mount_point, 'test_file')
      vm.RemoteCommand('touch %s' % test_file_path)

      # This will raise RemoteCommandError if the test file does not
      # exist.
      vm.RemoteCommand('test -e %s' % test_file_path)

    finally:
      spec.Delete()<|MERGE_RESOLUTION|>--- conflicted
+++ resolved
@@ -103,13 +103,6 @@
   vm_group = benchmark_config['vm_groups'].itervalues().next()
   assert vm_group.get('num_vms', 1) == 1
 
-<<<<<<< HEAD
-  spec = benchmark_spec.BenchmarkSpec(benchmark_config, 'test_benchmark', 'uid')
-
-  try:
-    spec.ConstructVirtualMachines()
-    spec.Provision()
-=======
   config_spec = benchmark_config_spec.BenchmarkConfigSpec(
       _BENCHMARK_NAME, flag_values=flags.FLAGS, **benchmark_config)
   spec = benchmark_spec.BenchmarkSpec(config_spec, _BENCHMARK_NAME,
@@ -118,7 +111,6 @@
     try:
       spec.ConstructVirtualMachines()
       spec.Provision()
->>>>>>> 77434426
 
       vm = spec.vms[0]
 
