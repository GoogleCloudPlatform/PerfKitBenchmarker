# Copyright 2025 PerfKitBenchmarker Authors. All rights reserved.
#
# Licensed under the Apache License, Version 2.0 (the "License");
# you may not use this file except in compliance with the License.
# You may obtain a copy of the License at
#
#   http://www.apache.org/licenses/LICENSE-2.0
#
# Unless required by applicable law or agreed to in writing, software
# distributed under the License is distributed on an "AS IS" BASIS,
# WITHOUT WARRANTIES OR CONDITIONS OF ANY KIND, either express or implied.
# See the License for the specific language governing permissions and
# limitations under the License.
"""Module for Kubernetes wg-serving Inference Server resource."""
from __future__ import annotations
import base64
import collections
import concurrent.futures
import dataclasses
import datetime
import logging
import threading
from typing import Any, Callable, Dict, Optional
from absl import flags
from perfkitbenchmarker import container_service
from perfkitbenchmarker import errors
from perfkitbenchmarker import object_storage_service
from perfkitbenchmarker import sample
from perfkitbenchmarker import virtual_machine
from perfkitbenchmarker import vm_util
from perfkitbenchmarker.resources import kubernetes_inference_server
from perfkitbenchmarker.resources.kubernetes import wg_serving_inference_server_spec
import yaml


FLAGS = flags.FLAGS
# Temporary path for generated inference server manifest
# it should match the output path defined in
# data/container/kubernetes_ai_inference/serving_catalog_cli.yaml.j2
_OUTPUT_PATH = '/output/output.yaml'

FLAG_IMAGE_REPO = flags.DEFINE_string(
    'k8s_inference_server_image_repo',
    'us-docker.pkg.dev/p3rf-gke/public',
    'The image repo path where the container images are stored (e.g.'
    ' gcr.io/gke-release)',
)

FLAG_GCS_BUCKET = flags.DEFINE_string(
    'k8s_inference_server_gcs_bucket',
    None,
    'The GCS bucket that has model data for inference server to use.',
)

WG_SERVING_REPO_URL = flags.DEFINE_string(
    'wg_serving_repo_url',
    'https://github.com/kubernetes-sigs/wg-serving',
    'URL of the WG Serving repository.',
)

WG_SERVING_REPO_BRANCH = flags.DEFINE_string(
    'wg_serving_repo_branch',
    'main',
    'Branch of the WG Serving repository.',
)


@dataclasses.dataclass
class PodStartupMetrics:
  """Dataclass for pod startup metrics."""

  pod_name: str
  metadata: Dict[str, Any]
  pod_created_timestamp: float
  pod_scheduled_timestamp: float
  container_started_timestamp: float
  workload_ready_timestamp: float
  pod_startup_logs: str


class BaseWGServingInferenceServer(
    kubernetes_inference_server.BaseKubernetesInferenceServer
):
  """Base class for WG-Serving Inference Server resource."""

  def __getstate__(self):
    state = self.__dict__.copy()
    del state['_monitor_executor']
    del state['_monitor_future_map']
    return state

  deployment_metadata: Optional[Dict[str, Any]]
  service_name: Optional[str]
  model_id: Optional[str]
  timezone: Optional[str]
  model_id_from_path: Optional[str]
  tokenizer_id: Optional[str]
  service_port: Optional[int]
  app_selector: Optional[str]
  spec: wg_serving_inference_server_spec.WGServingInferenceServerConfigSpec

  def __init__(
      self,
      spec: wg_serving_inference_server_spec.WGServingInferenceServerConfigSpec,
      cluster: container_service.KubernetesCluster,
  ):
    super().__init__(spec, cluster)
    self.model_load_timestamp = None
    self.deployment_metadata = None
    self.max_replicas: int = 1
    self._monitor_executor: Optional[concurrent.futures.ThreadPoolExecutor] = (
        None
    )
    self._monitor_future_map: Dict[
        str, concurrent.futures.Future[Optional[PodStartupMetrics]]
    ] = {}
    self.is_remote: bool = False
    self.user_managed = False
    self.timezone = None

    if spec.static_inference_server is not None:
      self._InitializeUserManagedStateIfSpecified(spec.static_inference_server)

  def GetStartupLogsFromPod(self, pod_name: str) -> str:
    """Returns the inference server logs from the pod."""
    if self._monitor_future_map[pod_name]:
      pod_info = self._monitor_future_map[pod_name].result()
      if pod_info:
        return pod_info.pod_startup_logs
    raise ValueError(f'Pod {pod_name} was not found in monitor future map.')

  def GetPodTimeZone(self, pod_name: str) -> str:
    """Returns the time zone of the pod."""
    log_cmd = [
        'exec',
        '-it',
        pod_name,
        '--',
        'cat',
        '/etc/timezone',
    ]
    stdout, _, _ = container_service.RunKubectlCommand(log_cmd)
    stdout_split = stdout.splitlines()
    return stdout_split[0]

  def GetResourceMetadata(self) -> Dict[str, Any]:
    """Returns the resource metadata."""
    result = super().GetResourceMetadata()
    result.update({
        'model': getattr(self, 'model_id', 'unknown'),
        'tokenizer_id': getattr(self, 'tokenizer_id', 'unknown'),
        'model_server': self.spec.model_server,
    })

    return result

  def GetCallableServer(
      self,
  ) -> kubernetes_inference_server.InferenceServerEndpoint:
    """Returns the callable server."""
    return kubernetes_inference_server.InferenceServerEndpoint(
        deployment_metadata=self.deployment_metadata,
        service_name=self.service_name,
        model_id=self.model_id,
        backend=self.spec.model_server,
        tokenizer_id=self.tokenizer_id,
        service_port=str(self.service_port),
        model_id_from_path=self.model_id_from_path,
    )

  def _RefreshDeploymentMetadata(self) -> None:
    """Refreshes the deployment metadata."""
    if self.is_remote:
      return
    if not self.app_selector:
      raise ValueError('app_selector is not set.')
    self.deployment_metadata = next((
        deployment
        for deployment in self.cluster.GetResourceMetadataByName(
            'deployments',
            f'app={self.app_selector}',
            should_pre_log=False,
            suppress_logging=True,
        ).get('items', [])
        if deployment
    ))

  def _InitializeUserManagedStateIfSpecified(
      self,
      static_inference_server: wg_serving_inference_server_spec.WGServingStaticInferenceServerConfigSpec,
  ) -> None:
    """Initializes the state if user-managed resources are specified."""
    logging.info(
        'Configuring resource using static_inference_server: %s',
        static_inference_server,
    )

    self.service_name, self.service_port, self.model_id, self.tokenizer_id = (
        static_inference_server.endpoint,
        static_inference_server.port,
        static_inference_server.model_id,
        static_inference_server.tokenizer_id,
    )

    try:
      service_metadata = self.cluster.GetResourceMetadataByName(
          f'service/{self.service_name}'
      )
      if not service_metadata:
        raise KeyError(
            f'User-managed service {self.service_name} not found in cluster.'
        )
      self.app_selector = (
          service_metadata.get('spec', {}).get('selector', {}).get('app')
      )
      if not self.app_selector:
        raise KeyError(
            'No app selector found in user-managed service'
            f' {self.service_name}.'
        )
      self._RefreshDeploymentMetadata()
      logging.info(
          'Successfully attached to user-managed inference server %s',
          self.service_name,
      )
    except (KeyError, IndexError, errors.VmUtil.IssueCommandError) as e:
      if not self.model_id:
        raise errors.Config.MissingOption(
            'model_id and tokenizer_id are required for remote inference server'
        )
      if not self.tokenizer_id:
        self.tokenizer_id = self.model_id
      self.is_remote = True
      self.user_managed = True
      logging.warning(
          'Failed to found inference server in cluster, assuming it is'
          ' remote. %s',
          e,
      )

  def _MonitorParseTimestamp(
      self, timestamp_str: Optional[str]
  ) -> Optional[float]:
    """Parses a timestamp string to a float unix timestamp."""
    if not timestamp_str:
      return None
    try:
      dt = datetime.datetime.fromisoformat(timestamp_str.replace('Z', '+00:00'))
      return dt.timestamp()
    except ValueError:
      logging.warning('Could not parse timestamp: %s', timestamp_str)
      return None

  def _MonitorPodStartup(
      self, pod_name: str, pod_metadata: Dict[str, Any]
  ) -> Optional[PodStartupMetrics]:
    """Waits for a single pod to be ready and extracts its metrics."""
    try:
      if not any(
          condition.get('type') == 'Ready'
          for condition in pod_metadata.get('status', {}).get('conditions', [])
      ):
        logging.info('Waiting for pod %s to be Ready.', pod_name)
        self.cluster.WaitForResource(
            f'pod/{pod_name}', 'Ready', timeout=self.spec.deployment_timeout
        )
        pod_metadata = self.cluster.GetResourceMetadataByName(
            f'pod/{pod_name}', should_pre_log=False, suppress_logging=True
        )

      pod_created_timestamp = self._MonitorParseTimestamp(
          pod_metadata.get('metadata', {}).get('creationTimestamp')
      )
      if not pod_created_timestamp:
        raise ValueError(
            "Missing critical timestamp 'pod_created_timestamp' for pod"
            f' {pod_name}'
        )
      pod_scheduled_timestamp = None
      workload_ready_timestamp = None
      for condition in pod_metadata.get('status', {}).get('conditions', []):
        if condition.get('type') == 'PodScheduled':
          pod_scheduled_timestamp = self._MonitorParseTimestamp(
              condition.get('lastTransitionTime')
          )
        if condition.get('type') == 'Ready':
          workload_ready_timestamp = self._MonitorParseTimestamp(
              condition.get('lastTransitionTime')
          )
      if not pod_scheduled_timestamp:
        raise ValueError(
            "Missing critical timestamp 'pod_scheduled_timestamp' for pod"
            f' {pod_name}'
        )
      if not workload_ready_timestamp:
        raise ValueError(
            "Missing critical timestamp 'workload_ready_timestamp' for pod"
            f' {pod_name}'
        )

      container_started_timestamp = next(
          (
              self._MonitorParseTimestamp(
                  container_status.get('state', {})
                  .get('running', {})
                  .get('startedAt')
              )
              for container_status in pod_metadata.get('status', {}).get(
                  'containerStatuses', []
              )
              if container_status.get('name') == self.WORKLOAD_NAME
          ),
          None,
      )
      if not container_started_timestamp:
        raise ValueError(
            "Missing critical timestamp 'container_started_timestamp' for pod"
            f' {pod_name}'
        )
      pod_startup_logs = self.GetInferenceServerLogsFromPod(f'pod/{pod_name}')
      if self.timezone is None:
        self.timezone = self.GetPodTimeZone(pod_name)
      logging.info('Successfully collected metrics for pod %s.', pod_name)
      return PodStartupMetrics(
          pod_name=pod_name,
          metadata={},
          pod_startup_logs=pod_startup_logs,
          pod_created_timestamp=pod_created_timestamp,
          pod_scheduled_timestamp=pod_scheduled_timestamp,
          container_started_timestamp=container_started_timestamp,
          workload_ready_timestamp=workload_ready_timestamp,
      )

    except errors.VmUtil.IssueCommandTimeoutError:
      logging.warning(
          'Pod %s did not become Ready for metric collection.', pod_name
      )
      return None
    except ValueError as e:
      logging.warning('Failed to collect metrics for pod %s: %s', pod_name, e)
      return None

  def MonitorPods(self) -> None:
    """Submits tasks to monitor pods."""
    if self.is_remote or not self._monitor_executor:
      raise errors.Resource.CreationError(
          'Pod monitoring is not supported for this inference server. Make sure'
          ' that the inference server is not remote or user-managed.'
      )
    pod_list_metadata = self.cluster.GetResourceMetadataByName(
        'pods',
        f'app={self.app_selector}',
        should_pre_log=False,
        suppress_logging=True,
    )
    if not pod_list_metadata or not pod_list_metadata.get('items'):
      logging.warning('No pods found for metric collection.')
      return
    initial_pod_items = pod_list_metadata['items']
    for pod_item in initial_pod_items:
      pod_name = pod_item.get('metadata', {}).get('name')
      initial_pod_metadata = pod_item
      if not pod_name:
        logging.warning('Could not find pod name in metadata: %s', pod_item)
        continue
      if pod_name in self._monitor_future_map:
        continue
      self._monitor_future_map[pod_name] = self._monitor_executor.submit(
          self._MonitorPodStartup,
          pod_name,
          initial_pod_metadata,
      )
    logging.info(
        'Submitted %s tasks to monitor inference server pods.',
        len(self._monitor_future_map),
    )

  def _CollectStartupMonitorMetrics(self) -> dict[str, PodStartupMetrics]:
    """Collects pod's startup metrics from monitor."""
    collected_metrics_map = {}
    for _, future in self._monitor_future_map.items():
      result = future.result()
      if result:
        collected_metrics_map[result.pod_name] = result
    return collected_metrics_map

  def GetPodStartupSamples(self) -> list[sample.Sample]:
    """Collects and returns pod startup metrics as a list of samples.

    Returns:
        list[sample.Sample]: A list of samples, each representing a
        pod startup metric.
    """
    if self.is_remote:
      return []

    metrics_to_collect_map: dict[str, Callable[[PodStartupMetrics], float]] = {
        'startup_latency': (
            lambda m: m.workload_ready_timestamp - m.pod_created_timestamp
        ),
        'node_readiness': (
            lambda m: m.pod_scheduled_timestamp - m.pod_created_timestamp
        ),
        'pod_startup': (
            lambda m: m.container_started_timestamp - m.pod_scheduled_timestamp
        ),
        'started_to_ready': (
            lambda m: m.workload_ready_timestamp - m.container_started_timestamp
        ),
    }

    samples = []
    metadata = self.GetResourceMetadata()
    startup_metrics_map = self._CollectStartupMonitorMetrics()
    for pod_name, pod_startup_data in startup_metrics_map.items():
      sample_metadata = {
          'pod_name': pod_name,
          **metadata,
          **pod_startup_data.metadata,
      }
      for (
          sample_metric_name,
          metric_calculator,
      ) in metrics_to_collect_map.items():
        samples.append(
            sample.Sample(
                sample_metric_name,
                metric_calculator(pod_startup_data),
                's',
                sample_metadata,
                pod_startup_data.pod_created_timestamp,
            )
        )
    return samples

  def GetInferenceServerLogsFromPod(self, pod_name: str) -> str:
    """Returns the inference server logs from the pod."""
    log_cmd = [
        'logs',
        pod_name,
        '-c',
        'inference-server',
    ]
    stdout, _, _ = container_service.RunKubectlCommand(log_cmd)
    return stdout

  def GetInferenceServerDeploymentName(self) -> str:
    """Returns the name of the inference server deployment."""
    if not self.deployment_metadata:
      raise errors.Resource.CreationError(
          'Deployment metadata is required to get inference server details.'
      )
    return self.deployment_metadata['metadata']['name']

  def _PostCreate(self) -> None:
    """Post-creation steps for the Kubernetes Inference Server."""
    if self.is_remote or not self.app_selector or not self.deployment_metadata:
      logging.warning(
          'Initial pod startup metrics cannot be collected because the server'
          ' is remote or essential identifiers (app_selector, deployment_name)'
          ' are missing.'
      )
      return
    if not self._monitor_executor:
      self._monitor_executor = concurrent.futures.ThreadPoolExecutor(
          max_workers=self.max_replicas,
          thread_name_prefix='pod-metric-poller',
      )
      self._monitor_future_map = {}
    self.MonitorPods()

  def _PreDelete(self) -> None:
    """Pre-deletion steps for the Kubernetes Inference Server."""
    if self._monitor_executor:
      self._monitor_executor.shutdown(wait=False)
      self._monitor_executor = None

  def _Exists(self) -> bool:
    """Returns true if the inference server deployment exists and is ready."""
    if self.deleted:
      return False
    if self.is_remote:
      return True
    return bool(self.deployment_metadata)

  @property
  def replica(self) -> int:
    """Returns the number of replicas of the inference server."""
    self._RefreshDeploymentMetadata()
    if not self.deployment_metadata:
      return 0
    return self.deployment_metadata.get('status', {}).get('replicas', 0)


class WGServingInferenceServer(BaseWGServingInferenceServer):
  """Implementation of Kubernetes WG Serving Inference Server.

  It manages the deployment of the inference server whose manifest is generated
  by wg-serving catalog CLI.
  """

  INFERENCE_SERVER_TYPE = (
      wg_serving_inference_server_spec.REGISTERED_INFERENCE_SERVER_TYPE
  )
  WORKLOAD_NAME = 'inference-server'

  def __getstate__(self):
    state = super().__getstate__()
    del state['_hpa_poller_executor']
    del state['_hpa_polling_stop_event']

    return state

  def __init__(
      self,
      spec: wg_serving_inference_server_spec.WGServingInferenceServerConfigSpec,
      cluster: container_service.KubernetesCluster,
  ):
    super().__init__(spec, cluster)

    if not spec:
      raise errors.Resource.CreationError(
          'DefaultInferenceServerConfigSpec is required for'
          ' DefaultKubernetesInferenceServer.'
      )
    self.huggingface_token = self.spec.hf_token
    self.max_replicas = self.spec.hpa_max_replicas
    self.hpa_name = 'hpa/k8s-ai-inference-benchmark'
    self._hpa_polling_stop_event = None
    self._hpa_poller_executor = None
    self._hpa_enabled = False
    self._hpa_scale_up_time_series = []
    self._hpa_scale_up_time_series_lock = threading.Lock()
    self.accelerator_component = self._GetAcceleratorComponent()
    self.accelerator_type = self._GetAcceleratorType()
    self.accelerator_count = self._GetAcceleratorCount()
    self.created_resources = []

  def GetResourceMetadata(self) -> dict[str, Any]:
    metadata = super().GetResourceMetadata()
    storage_type = self.GetStorageType()
    metadata.update({
        'catalog_components': self.spec.catalog_components,
        'hpa_enabled': self._hpa_enabled,
        'storage_type': storage_type,
        'accelerator_component': self.accelerator_component,
        'accelerator_type': self.accelerator_type,
        'accelerator_count': self.accelerator_count,
    })
    if self.spec.runtime_class_name:
      metadata['runtime_class_name'] = self.spec.runtime_class_name
    return metadata

  def GetStorageType(self) -> str:
    """Returns the storage type of the inference server."""
    if 'gcsfuse' in self.spec.catalog_components:
      return 'gcsfuse'
    return 'huggingface'

  def _GetAcceleratorComponent(self) -> str:
    """Returns the accelerator component of the inference server."""
    components = self.spec.catalog_components.split(',')
    for component in components:
      lowered = component.lower()
      for gpu in virtual_machine.VALID_GPU_TYPES:
        if gpu in lowered:
          return component
    return 'unknown'

  def _GetAcceleratorType(self) -> str:
    """Returns the accelerator type of the inference server."""
    if self.accelerator_component == 'unknown':
      return 'unknown'
    if 'v6e' in self.accelerator_component:
      return 'v6e'
    return self.accelerator_component.split('-')[1]

  def _GetAcceleratorCount(self) -> int:
    """Returns the accelerator count of the inference server."""
    if self.accelerator_component == 'unknown':
      return 0
    if 'v6e' in self.accelerator_component:
      xpart = self.accelerator_component.split('-')[1]
      xnumbers = xpart.split('x')
      total = 1
      for xnumber in xnumbers:
        total *= int(xnumber)
      return total
    return int(self.accelerator_component.split('-')[0])

  def _InjectDefaultHuggingfaceToken(self) -> None:
    """Injects HuggingFace token into the cluster."""
    if not self.huggingface_token.startswith('hf_'):
      logging.info(
          'Fetching token from storage service at uri: %s',
          self.huggingface_token,
      )
      secret_file_path = vm_util.PrependTempDir('hf_token.secret')
      storage_service = object_storage_service.GetObjectStorageClass(
          FLAGS.cloud
      )()
      storage_service.PrepareService(self.cluster.region)
      storage_service.Copy(self.huggingface_token, secret_file_path)

      with open(secret_file_path, mode='r+') as secret_file:
        self.huggingface_token = secret_file.read()
        secret_file.seek(0)
        secret_file.truncate()

    created_resources = list(
        self.cluster.ApplyManifest(
            'container/kubernetes_ai_inference/huggingface_token_secret.yaml.j2',
            encode_token=base64.b64encode(
                self.huggingface_token.encode('utf-8')
            ).decode('utf-8'),
            should_log_file=False,
        )
    )
    self.created_resources.extend(created_resources)

  def _GetInferenceServerManifest(self) -> str:
    """Generates and retrieves the inference server manifest content."""
<<<<<<< HEAD
=======
    # Ensure GPU capacity exists before scheduling GPU workloads
    if FLAGS.cloud == 'AWS':
      self.cluster.ApplyManifest(
          'container/kubernetes_ai_inference/aws-gpu-nodepool.yaml.j2',
          gpu_nodepool_name='gpu',
          gpu_consolidate_after='1h',
          gpu_consolidation_policy='WhenEmpty',
          karpenter_nodeclass_name='default',  # must exist already
          gpu_capacity_types=['on-demand'],
          gpu_arch=['amd64'],
          gpu_instance_families=['g6', 'g6e'],
          gpu_taint_key='nvidia.com/gpu',
      )
    provider = self.spec.cloud.lower()
    if provider == 'gcp':
      provider = 'gke'
>>>>>>> 1eccf720
    generate_args = {
        'kind': 'core/deployment',
        'model-server': self.spec.model_server,
        'model': self.spec.model_name,
        'provider': provider,
        'components': self.spec.catalog_components,
        **self.spec.extra_deployment_args,
    }
    created_resources = list(
        self.cluster.ApplyManifest(
            'container/kubernetes_ai_inference/serving_catalog_cli.yaml.j2',
            image_repo=FLAG_IMAGE_REPO.value,
            wg_serving_repo_url=WG_SERVING_REPO_URL.value,
            wg_serving_repo_branch=WG_SERVING_REPO_BRANCH.value,
            generate_args=' '.join(
                [f'--{k} {v}' for k, v in generate_args.items()]
            ),
        )
    )

    job_resource = next(it for it in created_resources if it.startswith('job'))
    _, job_name = job_resource.split('/', maxsplit=1)
    try:
      pod_name = self.cluster.RetryableGetPodNameFromJob(job_name)

      self.cluster.WaitForResource(f'pod/{pod_name}', 'Ready', timeout=600)
      inference_server_manifest = self.cluster.GetFileContentFromPod(
          pod_name, _OUTPUT_PATH
      )

      # Add runtime class name to the deployment spec if specified.
      if self.spec.runtime_class_name:
        docs = []
        for doc in yaml.safe_load_all(inference_server_manifest):
          if doc.get('kind') == 'Deployment':
            doc['spec']['template']['spec'][
                'runtimeClassName'
            ] = self.spec.runtime_class_name
          docs.append(doc)
        inference_server_manifest = yaml.dump_all(docs)

      logging.info('Cleaned up manifest generation job %s', job_name)
      return inference_server_manifest
    finally:
      self.cluster.DeleteResource(f'job/{job_name}', ignore_not_found=True)

  def _ProvisionGPUNodePool(self):
    """Provisions cloud-specific GPU node pool for inference workloads."""
    if FLAGS.cloud == 'AWS':
      self.cluster.ApplyManifest(
          'container/kubernetes_ai_inference/aws-gpu-nodepool.yaml.j2',
          gpu_nodepool_name='gpu',
          gpu_consolidate_after='1h',
          gpu_consolidation_policy='WhenEmpty',
          karpenter_nodeclass_name='default',  # must exist already
          gpu_capacity_types=['on-demand'],
          gpu_arch=['amd64'],
          gpu_instance_families=['g6', 'g6e'],
          gpu_taint_key='nvidia.com/gpu',
      )
    elif FLAGS.cloud == 'Azure':
      self.cluster.ApplyManifest(
          'container/kubernetes_ai_inference/azure-gpu-nodepool.yaml.j2',
          gpu_capacity_types=['on-demand'],
          gpu_sku_name=['H100'],
      )

  def _ParseInferenceServerDeploymentMetadata(self) -> None:
    """Parses deployment metadata to get server details and stores them."""
    try:
      if not self.deployment_metadata:
        raise errors.Resource.CreationError(
            'Deployment metadata is required to parse inference server details.'
        )
      containers = (
          self.deployment_metadata.get('spec', {})
          .get('template', {})
          .get('spec', {})
          .get('containers', [])
      )
      inference_server_container = next((
          c
          for c in containers
          if isinstance(c, dict) and c.get('name') == self.WORKLOAD_NAME
      ))
      self.tokenizer_id = self.model_id = next((
          env_var.get('value')
          for env_var in inference_server_container.get('env', [])
          if env_var.get('name') == 'MODEL_ID'
      ))
      if self.spec.extra_deployment_args:
        model_path = self.spec.extra_deployment_args.get('model-path', None)
        if model_path:
          self.model_id_from_path = '/data/models/' + model_path
      if not hasattr(self, 'model_id_from_path') or not self.model_id_from_path:
        self.model_id_from_path = None
    except (KeyError, IndexError, TypeError, StopIteration) as e:
      logging.exception(
          'Error parsing MODEL_ID from deployment %s, Please ensure the'
          ' deployment is deployed with the correct manifest: %s',
          self.deployment_metadata,
          e,
      )
      raise errors.Resource.CreationError(
          'Failed to parse MODEL_ID from deployment'
          f' {self.deployment_metadata}: {e}'
      )

  def _ParseAndStoreInferenceServerDetails(self, manifest_content: str) -> None:
    """Parses manifest to get server details and stores them."""
    try:
      loaded_manifest_docs = list(yaml.safe_load_all(manifest_content))
      if not loaded_manifest_docs:
        raise errors.Resource.CreationError(
            'Generated manifest content is empty.'
        )

      for resource_config in loaded_manifest_docs:
        kind = resource_config.get('kind')
        metadata = resource_config.get('metadata', {})
        spec_data = resource_config.get('spec', {})

        if kind == 'Service':
          self.service_name = metadata.get('name')
          self.service_port = next(
              (port['port'] for port in spec_data.get('ports', []) if port),
              None,
          )
          self.app_selector = spec_data.get('selector', {}).get('app')
        elif kind == 'Deployment':
          self.deployment_metadata = resource_config
          self._ParseInferenceServerDeploymentMetadata()

      if not all([
          self.service_name,
          self.service_port is not None,
          self.deployment_metadata,
          self.model_id,
          self.app_selector,
      ]):
        logging.error(
            'Failed to parse all server details: service_name=%s,'
            ' service_port=%s, deployment_name=%s, model_id=%s,'
            ' app_selector=%s',
            self.service_name,
            self.service_port,
            self.deployment_metadata,
            self.model_id,
            self.app_selector,
        )
        raise errors.Resource.CreationError(
            'Could not parse essential server details from the generated'
            ' manifest.'
        )
    except (
        KeyError,
        IndexError,
        TypeError,
        yaml.YAMLError,
        StopIteration,
    ) as e:
      raise errors.Resource.CreationError(
          f'Failed to parse inference server manifest: {e}'
      )

  def _HandlerHPAScaleEvent(
      self,
      on_hpa_scale_event: Callable[[int, int, str], None],
      current_replicas: int,
      previous_replicas: int,
      transition_time: str,
  ):
    """Handles HPA scale up event."""
    if current_replicas > previous_replicas:
      self.MonitorPods()
      timestamp = datetime.datetime.fromisoformat(transition_time).timestamp()
      with self._hpa_scale_up_time_series_lock:
        self._hpa_scale_up_time_series.append(timestamp)

    if on_hpa_scale_event:
      on_hpa_scale_event(current_replicas, previous_replicas, transition_time)

  def _PollForHPAEvents(
      self,
      initial_replicas: int,
      stop_event: threading.Event,
      on_hpa_scale_event: Callable[[int, int, int], None],
  ):
    """Polls for HPA scale events."""
    last_replicas = initial_replicas
    last_transition = None
    while not stop_event.is_set():
      try:
        hpa = self.cluster.GetResourceMetadataByName(
            self.hpa_name, should_pre_log=False, suppress_logging=True
        )

        status = hpa.get('status', {})
        current_replica = status.get('currentReplicas', 0)
        transition_time = status.get('lastScaleTime', None)

        if (
            current_replica != last_replicas
            and transition_time != last_transition
        ):
          logging.info(
              'HPA scale event detected: %s -> %s',
              last_replicas,
              current_replica,
          )
          if self._hpa_poller_executor:
            self._hpa_poller_executor.submit(
                self._HandlerHPAScaleEvent,
                on_hpa_scale_event,
                current_replica,
                last_replicas,
                transition_time,
            )
          last_replicas = current_replica
          last_transition = transition_time
      except errors.VmUtil.IssueCommandTimeoutError as e:
        logging.exception(
            'Timeout when polling for HPA events, it may be caused by IAM'
            ' permission issue. Please check the log and your IAM bindings for'
            ' more details.'
        )
        raise e
      stop_event.wait(10)

  def StopHPAPolling(self):
    """Stops the HPA scale event poller."""
    if self._hpa_polling_stop_event:
      self._hpa_polling_stop_event.set()
    if self._hpa_poller_executor:
      self._hpa_poller_executor.shutdown(wait=False)
      self._hpa_poller_executor = None
    logging.info('HPA polling stopped.')

  def EnableHPA(
      self, on_hpa_scale_event: Optional[Callable[[int, int, int], None]] = None
  ) -> None:
    """Enable HPA for the inference server deployment."""
    if self.is_remote or not self.deployment_metadata:
      raise errors.Resource.CreationError(
          'Cannot enable HPA for remote or user-managed inference server.'
      )

    try:
      adapter_resources = list(
          self.cluster.ApplyManifest(
              'container/kubernetes_ai_inference/custom-metrics-stackdriver-adapter.yaml'
          )
      )
      self.created_resources.extend(adapter_resources)
      for deployment in filter(
          lambda it: str(it).startswith('deployment'), adapter_resources
      ):
        self.cluster.WaitForResource(
            f'{deployment}',
            'available',
            namespace='custom-metrics',
            timeout=600,
        )
    except errors.VmUtil.IssueCommandTimeoutError as e:
      logging.exception(
          'Timeout when enabling HPA, it may be caused by IAM permission issue.'
          ' Please check the log and your IAM bindings for more details.'
      )
      raise e

    self.cluster.DeleteResource(self.hpa_name, ignore_not_found=True)
    try:
      created_resources = list(
          self.cluster.ApplyManifest(
              'container/kubernetes_ai_inference/hpa.custom_metric.yaml.j2',
              hpa_min_replicas=self.spec.hpa_min_replicas,
              hpa_max_replicas=self.spec.hpa_max_replicas,
              custom_metric_name=self.spec.hpa_custom_metric_name,
              hpa_target_value=self.spec.hpa_target_value,
              deployment_name=self.deployment_metadata['metadata']['name'],
              hpa_stabilization_window_seconds=self.spec.deployment_timeout
              + 120,
          )
      )
      self.created_resources.extend(created_resources)
      for hpa in filter(
          lambda it: str(it).startswith('horizontalpodautoscaler.autoscaling'),
          created_resources,
      ):
        self.cluster.WaitForResource(f'{hpa}', 'ScalingActive', timeout=60)

      if not self._hpa_poller_executor:
        self._hpa_poller_executor = concurrent.futures.ThreadPoolExecutor(
            max_workers=2, thread_name_prefix='hpa-poller-worker'
        )
        self._hpa_polling_stop_event = threading.Event()
        self._hpa_poller_executor.submit(
            self._PollForHPAEvents,
            self.replica,
            self._hpa_polling_stop_event,
            on_hpa_scale_event,
        )
      else:
        raise errors.Resource.CreationError(
            'Cannot enable multiple HPA for the same inference server.'
        )
      self._hpa_enabled = True

    except errors.VmUtil.IssueCommandTimeoutError as e:
      logging.exception(
          'Timeout when enabling HPA, it may be caused by the custom metric not'
          ' being available. Please check the log and your metrics for more'
          ' details.'
      )
      raise e

  def _Create(self) -> None:
    """Creates the Default Kubernetes Inference Server."""
    if self.is_remote:
      logging.info(
          'PKB is using a remote deployment %s and service %s. K8s operations'
          ' like HPA and pod monitoring will be skipped.',
          self.deployment_metadata,
          self.service_name,
      )
      return

    if self.deployment_metadata and self.service_name:
      logging.info(
          'PKB is using a pre-existing deployment %s and service %s.',
          self.deployment_metadata,
          self.service_name,
      )
      self._ParseInferenceServerDeploymentMetadata()
      return

    if 'gcsfuse' in self.spec.catalog_components:
      self._ApplyGCSFusePVC()

    self._ProvisionGPUNodePool()

    logging.info('Creating new inference server')
    self._InjectDefaultHuggingfaceToken()

    # Define Safeguard policy error patterns
    SAFEGUARD_POLICY_ERRORS = [
        'admission webhook "validation.gatekeeper.sh" denied',
        'azurepolicy-k8sazurev',
    ]

    # Apply the manifest with retry logic, waiting for the Safeguard policy relaxation to take effect.
    @vm_util.Retry(
        poll_interval=30, retryable_exceptions=errors.Resource.CreationError
    )
    def _apply_manifest_with_retry():
      """Apply inference server manifest with retry logic."""
      logging.info('Applying inference server manifest')
      try:
        return self._GetInferenceServerManifest()
      except Exception as e:
        # Only retry Safeguard policy errors, fail fast on others
        if any(pattern in str(e) for pattern in SAFEGUARD_POLICY_ERRORS):
          raise errors.Resource.CreationError(str(e))
        raise

    inference_server_manifest = _apply_manifest_with_retry()

    self._ParseAndStoreInferenceServerDetails(inference_server_manifest)
    with vm_util.NamedTemporaryFile(
        mode='w', prefix='inference-server-manifest', suffix='.yaml'
    ) as f:
      f.write(inference_server_manifest)
      f.flush()
      created_resources = list(
          self.cluster.ApplyManifest(f.name, should_log_file=False)
      )
      self.created_resources.extend(created_resources)

    deployment_name = self.deployment_metadata['metadata']['name']
    try:
      self.cluster.WaitForResource(
          f'deployment/{deployment_name}',
          'available',
          timeout=self.spec.deployment_timeout,
      )
    except errors.VmUtil.IssueCommandError as e:
      pods = self.cluster.GetResourceMetadataByName(
          'pods',
          f'app={self.app_selector}',
          output_format='name',
          output_formatter=lambda res: res.splitlines(),
      )
      events = self.cluster.GetEvents()
      quota_failure = False
      for pod in pods:
        pod_name = pod.split('/')[1]
        status_cmd = [
            'get',
            'pod',
            pod.split('/')[1],
            '-o',
            'jsonpath={.status.phase}',
        ]
        status, _, _ = container_service.RunKubectlCommand(status_cmd)
        if 'Pending' not in status:
          continue
        for event in events:
          if (
              event.resource.kind == 'Pod'
              and event.resource.name == pod_name
              and 'GCE out of resources' in event.message
          ):
            quota_failure = True
            break
      if 'timed out waiting for the condition' in str(e) and quota_failure:
        raise errors.Benchmarks.QuotaFailure(
            f'TIMED OUT: Deployment {deployment_name} did not become available'
            f' within {self.spec.deployment_timeout} seconds. This can be due'
            ' to issues like resource exhaustion, but can also be due to image'
            f' pull errors, or pod scheduling problems. Original error: {e}'
        ) from e
      else:
        raise e

  def _ApplyGCSFusePVC(self):
    """Apply the PV & PVC to the environment."""
    if not FLAG_GCS_BUCKET.value:
      raise errors.Resource.CreationError(
          'GCS bucket is required to apply GCSFuse PVC.'
      )
    self.cluster.ApplyManifest(
        'container/kubernetes_ai_inference/gcsfuse_pv_pvc.yaml.j2',
        gcs_bucket=FLAG_GCS_BUCKET.value,
    )
    logging.info('Successfully applied GCSFuse PVC.')

  def _CollectStartupMonitorMetrics(self) -> dict[str, PodStartupMetrics]:
    collected_metrics_map = super()._CollectStartupMonitorMetrics()
    scale_up_times = sorted(self._hpa_scale_up_time_series, reverse=True)
    for _, metrics in collected_metrics_map.items():
      if metrics.pod_created_timestamp and scale_up_times:
        scale_up_time = next(
            (
                ts
                for ts in scale_up_times
                if ts <= metrics.pod_created_timestamp
            ),
            None,
        )
        if scale_up_time:
          metrics.metadata['scale_up_timestamp'] = scale_up_time
        else:
          # Pod created before HPA scale up, HPA is not enabled.
          metrics.metadata['hpa_enabled'] = False

    return collected_metrics_map

  def GetHPASamples(self) -> list[sample.Sample]:
    """Collect the HPA metrics of the inference server.

    Returns:
      A list of result samples collected.
    """

    scale_to_latencies = collections.defaultdict(list)
    samples = self.GetPodStartupSamples()

    for metric in samples:
      if metric.metric == 'startup_latency':
        if scale_up_time := metric.metadata.get('scale_up_timestamp'):
          scale_to_latencies[scale_up_time].append(
              metric.value + metric.timestamp - scale_up_time
          )

    metadata = self.GetResourceMetadata()
    for scale_up_time, latencies in scale_to_latencies.items():
      sample_metadata = {'pods_count': len(latencies), **metadata}
      samples.extend(
          sample.Sample(metric, value, 's', sample_metadata, scale_up_time)
          for metric, value in {
              'avg_time_from_scale_to_ready': sum(latencies) / len(latencies),
              'max_time_from_scale_to_ready': max(latencies),
              'min_time_from_scale_to_ready': min(latencies),
          }.items()
      )

    return samples

  def _Delete(self) -> None:
    """Deletes the Default Kubernetes Inference Server."""
    if self.is_remote:
      logging.info(
          'User-managed deployment %s and service %s will not be deleted.'
      )
      self.deleted = True
      return

    self.StopHPAPolling()
    for resource in reversed(self.created_resources):
      self.cluster.DeleteResource(
          resource, ignore_not_found=True, raise_on_timeout=False
      )
    self.deployment_metadata = None<|MERGE_RESOLUTION|>--- conflicted
+++ resolved
@@ -620,25 +620,9 @@
 
   def _GetInferenceServerManifest(self) -> str:
     """Generates and retrieves the inference server manifest content."""
-<<<<<<< HEAD
-=======
-    # Ensure GPU capacity exists before scheduling GPU workloads
-    if FLAGS.cloud == 'AWS':
-      self.cluster.ApplyManifest(
-          'container/kubernetes_ai_inference/aws-gpu-nodepool.yaml.j2',
-          gpu_nodepool_name='gpu',
-          gpu_consolidate_after='1h',
-          gpu_consolidation_policy='WhenEmpty',
-          karpenter_nodeclass_name='default',  # must exist already
-          gpu_capacity_types=['on-demand'],
-          gpu_arch=['amd64'],
-          gpu_instance_families=['g6', 'g6e'],
-          gpu_taint_key='nvidia.com/gpu',
-      )
     provider = self.spec.cloud.lower()
     if provider == 'gcp':
       provider = 'gke'
->>>>>>> 1eccf720
     generate_args = {
         'kind': 'core/deployment',
         'model-server': self.spec.model_server,
