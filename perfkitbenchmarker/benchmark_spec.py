# Copyright 2014 Google Inc. All rights reserved.
#
# Licensed under the Apache License, Version 2.0 (the "License");
# you may not use this file except in compliance with the License.
# You may obtain a copy of the License at
#
#   http://www.apache.org/licenses/LICENSE-2.0
#
# Unless required by applicable law or agreed to in writing, software
# distributed under the License is distributed on an "AS IS" BASIS,
# WITHOUT WARRANTIES OR CONDITIONS OF ANY KIND, either express or implied.
# See the License for the specific language governing permissions and
# limitations under the License.

"""Container for all data required for a benchmark to run."""

import logging
import pickle

from perfkitbenchmarker import disk
from perfkitbenchmarker import flags
from perfkitbenchmarker import network
from perfkitbenchmarker import static_virtual_machine
from perfkitbenchmarker import virtual_machine
from perfkitbenchmarker import vm_util
from perfkitbenchmarker.aws import aws_network
from perfkitbenchmarker.aws import aws_virtual_machine
from perfkitbenchmarker.azure import azure_network
from perfkitbenchmarker.azure import azure_virtual_machine
from perfkitbenchmarker.deployment.config import config_reader
import perfkitbenchmarker.deployment.shared.ini_constants as ini_constants
from perfkitbenchmarker.digitalocean import digitalocean_network
from perfkitbenchmarker.digitalocean import digitalocean_virtual_machine
from perfkitbenchmarker.gcp import gce_network
from perfkitbenchmarker.gcp import gce_virtual_machine
from perfkitbenchmarker.openstack import os_network
from perfkitbenchmarker.openstack import os_virtual_machine

GCP = 'GCP'
AZURE = 'Azure'
AWS = 'AWS'
DIGITALOCEAN = 'DigitalOcean'
OPENSTACK = 'OpenStack'
DEBIAN = 'debian'
RHEL = 'rhel'
IMAGE = 'image'
MACHINE_TYPE = 'machine_type'
ZONE = 'zone'
VIRTUAL_MACHINE = 'virtual_machine'
NETWORK = 'network'
FIREWALL = 'firewall'
<<<<<<< HEAD
DEFAULTS = {
    GCP: {
        IMAGE: 'ubuntu-14-04',
        MACHINE_TYPE: 'n1-standard-1',
        ZONE: 'us-central1-a',
    },
    AZURE: {
        IMAGE: ('b39f27a8b8c64d52b05eac6a62ebad85__Ubuntu-'
                '14_04_1-LTS-amd64-server-20150123-en-us-30GB'),
        MACHINE_TYPE: 'Small',
        ZONE: 'East US',
    },
    AWS: {
        IMAGE: None,
        MACHINE_TYPE: 'm3.medium',
        ZONE: 'us-east-1a'
    },
    DIGITALOCEAN: {
        IMAGE: 'ubuntu-14-04-x64',
        MACHINE_TYPE: '2gb',
        ZONE: 'sfo1'
    },
    OPENSTACK: {
        IMAGE: 'ubuntu-14.04',
        MACHINE_TYPE: 'm1.small',
        ZONE: 'nova'
    }
}
=======
>>>>>>> 31ae423d
CLASSES = {
    GCP: {
        VIRTUAL_MACHINE: {
            DEBIAN: gce_virtual_machine.DebianBasedGceVirtualMachine,
            RHEL: gce_virtual_machine.RhelBasedGceVirtualMachine
        },
        FIREWALL: gce_network.GceFirewall
    },
    AZURE: {
        VIRTUAL_MACHINE: {
            DEBIAN: azure_virtual_machine.DebianBasedAzureVirtualMachine,
            RHEL: azure_virtual_machine.RhelBasedAzureVirtualMachine
        },
        FIREWALL: azure_network.AzureFirewall
    },
    AWS: {
        VIRTUAL_MACHINE: {
            DEBIAN: aws_virtual_machine.DebianBasedAwsVirtualMachine,
            RHEL: aws_virtual_machine.RhelBasedAwsVirtualMachine
        },
        FIREWALL: aws_network.AwsFirewall
    },
    DIGITALOCEAN: {
        VIRTUAL_MACHINE: {
            DEBIAN:
            digitalocean_virtual_machine.DebianBasedDigitalOceanVirtualMachine,
            RHEL:
            digitalocean_virtual_machine.RhelBasedDigitalOceanVirtualMachine,
        },
        FIREWALL: digitalocean_network.DigitalOceanFirewall
    },
    OPENSTACK: {
        VIRTUAL_MACHINE: {
            DEBIAN: os_virtual_machine.DebianBasedOpenStackVirtualMachine,
            RHEL: os_virtual_machine.OpenStackVirtualMachine
        },
        NETWORK: os_network.OpenStackNetwork,
        FIREWALL: os_network.OpenStackFirewall
    }
}

FLAGS = flags.FLAGS

flags.DEFINE_enum('cloud', GCP, [GCP, AZURE, AWS, DIGITALOCEAN, OPENSTACK],
                  'Name of the cloud to use.')
flags.DEFINE_enum(
    'os_type', DEBIAN, [DEBIAN, RHEL],
    'The VM\'s OS type. Ubuntu\'s os_type is "debian" because it is largely '
    'built on Debian and uses the same package manager. Likewise, CentOS\'s '
    'os_type is "rhel". In general if two OS\'s use the same package manager, '
    'and are otherwise very similar, the same os_type should work on both of '
    'them.')


class BenchmarkSpec(object):
  """Contains the various data required to make a benchmark run."""

  def __init__(self, benchmark_info):
    if (FLAGS.benchmark_config_pair and
        benchmark_info['name'] in FLAGS.benchmark_config_pair.keys()):
      # TODO(user): Unify naming between config_reader and
      # perfkitbenchmarker.
      self.config = config_reader.ConfigLoader(
          FLAGS.benchmark_config_pair[benchmark_info['name']])
    self.vms = []
    self.vm_dict = {'default': []}
    self.benchmark_name = benchmark_info['name']
    if hasattr(self, 'config'):
      config_dict = {}
      for section in self.config._config.sections():
        config_dict[section] = self.config.GetSectionOptionsAsDictionary(
            section)
      self.cloud = config_dict['cluster']['type']
      self.project = config_dict['cluster']['project']
      self.zones = [config_dict['cluster']['zone']]
      self.image = []
      self.machine_type = []
      for node in self.config.node_sections:
        self.vm_dict[node.split(':')[1]] = []
      args = [((config_dict[node],
                node.split(':')[1]), {}) for node in self.config.node_sections]
      vm_util.RunThreaded(
          self.CreateVirtualMachineFromNodeSection, args)
      self.num_vms = len(self.vms)
      self.image = ','.join(self.image)
      self.zones = ','.join(self.zones)
      self.machine_type = ','.join(self.machine_type)
    else:
      self.cloud = FLAGS.cloud
      self.project = FLAGS.project
      self.zones = FLAGS.zones
      self.image = FLAGS.image
      self.machine_type = FLAGS.machine_type
      if benchmark_info['num_machines'] is None:
        self.num_vms = FLAGS.num_vms
      else:
        self.num_vms = benchmark_info['num_machines']
      self.scratch_disk = benchmark_info['scratch_disk']
      self.scratch_disk_size = FLAGS.scratch_disk_size
      self.scratch_disk_type = FLAGS.scratch_disk_type
      self.scratch_disk_iops = FLAGS.scratch_disk_iops

      self.vms = [
          self.CreateVirtualMachine(
              self.zones[min(index, len(self.zones) - 1)])
          for index in range(self.num_vms)]
      self.vm_dict['default'] = self.vms
      for vm in self.vms:
        # If we are using local disks and num_striped_disks has not been
        # set, then we want to set it to stripe all local disks together.
        if (FLAGS.scratch_disk_type == disk.LOCAL and
            benchmark_info['scratch_disk'] and
            not FLAGS['num_striped_disks'].present):
          num_striped_disks = (vm.max_local_disks /
                               benchmark_info['scratch_disk'])
        else:
          num_striped_disks = FLAGS.num_striped_disks
        for i in range(benchmark_info['scratch_disk']):
          disk_spec = disk.BaseDiskSpec(
              self.scratch_disk_size, self.scratch_disk_type,
              '/scratch%d' % i, self.scratch_disk_iops,
              num_striped_disks)
          vm.disk_specs.append(disk_spec)

    firewall_class = CLASSES[self.cloud][FIREWALL]
    self.firewall = firewall_class(self.project)
    self.file_name = '%s/%s' % (vm_util.GetTempDir(), benchmark_info['name'])
    self.deleted = False
    self.always_call_cleanup = False

  def Prepare(self):
    """Prepares the VMs and networks necessary for the benchmark to run."""
    prepare_args = network.BaseNetwork.networks.values()
    vm_util.RunThreaded(self.PrepareNetwork, prepare_args)

    if self.vms:
      prepare_args = [((vm, self.firewall), {}) for vm in self.vms]
      vm_util.RunThreaded(self.PrepareVm, prepare_args)
      vm_util.GenerateSSHConfig(self.vms)

  def Delete(self):
    if FLAGS.run_stage not in ['all', 'cleanup'] or self.deleted:
      return

    if self.vms:
      try:
        vm_util.RunThreaded(self.DeleteVm, self.vms)
      except Exception:
        logging.exception('Got an exception deleting VMs. '
                          'Attempting to continue tearing down.')
    try:
      self.firewall.DisallowAllPorts()
    except Exception:
      logging.exception('Got an exception disabling firewalls. '
                        'Attempting to continue tearing down.')
    for net in network.BaseNetwork.networks.itervalues():
      try:
        net.Delete()
      except Exception:
        logging.exception('Got an exception deleting networks. '
                          'Attempting to continue tearing down.')
    self.deleted = True

  def PrepareNetwork(self, network):
    """Initialize the network."""
    network.Create()

  def CreateVirtualMachine(self, zone):
    """Create a vm in zone.

    Args:
      zone: The zone in which the vm will be created. If zone is None,
        the VM class's DEFAULT_ZONE will be used instead.
    Returns:
      A vm object.
    """
    vm = static_virtual_machine.StaticVirtualMachine.GetStaticVirtualMachine()
    if vm:
      return vm

    vm_class = CLASSES[self.cloud][VIRTUAL_MACHINE][FLAGS.os_type]

    vm_spec = virtual_machine.BaseVirtualMachineSpec(
        self.project, zone, self.machine_type, self.image)
    vm_class.SetVmSpecDefaults(vm_spec)

    return vm_class(vm_spec)

  def CreateVirtualMachineFromNodeSection(self, node_section, node_name):
    """Create a VirtualMachine object from NodeSection.

    Args:
      node_section: A dictionary of (option name, option value) pairs.
      node_name: The name of node.
    """
    zone = node_section['zone'] if 'zone' in node_section else self.zones[0]
    if zone not in self.zones:
      self.zones.append(zone)
    if node_section['image'] not in self.image:
      self.image.append(node_section['image'])
    if node_section['vm_type'] not in self.machine_type:
      self.machine_type.append(node_section['vm_type'])
    if zone not in self.networks:
      network_class = CLASSES[self.cloud][NETWORK]
      self.networks[zone] = network_class(zone)
    vm_spec = virtual_machine.BaseVirtualMachineSpec(
        self.project,
        zone,
        node_section['vm_type'],
        node_section['image'],
        self.networks[zone])
    vm_class = CLASSES[self.cloud][VIRTUAL_MACHINE]
    vms = [vm_class(vm_spec) for _ in range(int(node_section['count']))]
    self.vms.extend(vms)
    self.vm_dict[node_name].extend(vms)
    # Create disk spec.
    for option in node_section:
      if option.startswith(ini_constants.OPTION_PD_PREFIX):
        # Create disk spec.
        disk_size, disk_type, mnt_point = node_section[option].split(':')
        disk_size = int(disk_size)
        disk_spec = disk.BaseDiskSpec(
            disk_size, disk_type, mnt_point)
        for vm in vms:
          vm.disk_specs.append(disk_spec)

  def PrepareVm(self, vm, firewall):
    """Creates a single VM and prepares a scratch disk if required.

    Args:
        vm: The BaseVirtualMachine object representing the VM.
        firewall: The BaseFirewall object representing the firewall.
    """
    vm.Create()
    logging.info('VM: %s', vm.ip_address)
    logging.info('Waiting for boot completion.')
    for port in vm.remote_access_ports:
      firewall.AllowPort(vm, port)
    vm.AddMetadata(benchmark=self.benchmark_name)
    vm.WaitForBootCompletion()
    vm.OnStartup()
    if FLAGS.scratch_disk_type == disk.LOCAL:
      vm.SetupLocalDisks()
    for disk_spec in vm.disk_specs:
      vm.CreateScratchDisk(disk_spec)

  def DeleteVm(self, vm):
    """Deletes a single vm and scratch disk if required.

    Args:
        vm: The BaseVirtualMachine object representing the VM.
    """
    if vm.is_static and vm.install_packages:
      vm.PackageCleanup()
    vm.Delete()
    vm.DeleteScratchDisks()

  def PickleSpec(self):
    """Pickles the spec so that it can be unpickled on a subsequent run."""
    with open(self.file_name, 'wb') as pickle_file:
      pickle.dump(self, pickle_file, 2)

  @classmethod
  def GetSpecFromFile(cls, name):
    """Unpickles the spec and returns it.

    Args:
      name: The name of the benchmark (and the name of the pickled file).

    Returns:
      A BenchmarkSpec object.
    """
    file_name = '%s/%s' % (vm_util.GetTempDir(), name)
    try:
      with open(file_name, 'rb') as pickle_file:
        spec = pickle.load(pickle_file)
    except Exception as e:  # pylint: disable=broad-except
      logging.error('Unable to unpickle spec file for benchmark %s.', name)
      raise e
    # Always let the spec be deleted after being unpickled so that
    # it's possible to run cleanup even if cleanup has already run.
    spec.deleted = False
    return spec<|MERGE_RESOLUTION|>--- conflicted
+++ resolved
@@ -49,7 +49,6 @@
 VIRTUAL_MACHINE = 'virtual_machine'
 NETWORK = 'network'
 FIREWALL = 'firewall'
-<<<<<<< HEAD
 DEFAULTS = {
     GCP: {
         IMAGE: 'ubuntu-14-04',
@@ -78,8 +77,6 @@
         ZONE: 'nova'
     }
 }
-=======
->>>>>>> 31ae423d
 CLASSES = {
     GCP: {
         VIRTUAL_MACHINE: {
