--- conflicted
+++ resolved
@@ -28,12 +28,9 @@
 DEBIAN10 = 'debian10'
 DEBIAN10_BACKPORTS = 'debian10_backports'
 DEBIAN11 = 'debian11'
-<<<<<<< HEAD
+DEBIAN11_BACKPORTS = 'debian11_backports'
 FEDORA36 = 'fedora36'
 FEDORA37 = 'fedora37'
-=======
-DEBIAN11_BACKPORTS = 'debian11_backports'
->>>>>>> 447b03ae
 JUJU = 'juju'
 RHEL7 = 'rhel7'
 RHEL8 = 'rhel8'
@@ -91,12 +88,9 @@
     DEBIAN10,
     DEBIAN10_BACKPORTS,
     DEBIAN11,
-<<<<<<< HEAD
+    DEBIAN11_BACKPORTS,
     FEDORA36,
     FEDORA37,
-=======
-    DEBIAN11_BACKPORTS,
->>>>>>> 447b03ae
     JUJU,
     RHEL7,
     RHEL8,
